--- conflicted
+++ resolved
@@ -80,15 +80,9 @@
                 # current command should just fail). Hoepfully, the failure is 
                 # momentary, and the next command succeeds.
 
-<<<<<<< HEAD
-                logging.exception("There was an HTTP response-code of (%d) while "
-                                  "building the client with discovery URL [%s]." % 
-                                  (e.resp.status, discoveryUrl))
-=======
                 _logger.exception("There was an HTTP response-code of (%d) while "
                                   "building the client with discovery URL [%s].",
                                   e.resp.status, discoveryUrl)
->>>>>>> 696174f2
                 raise
 
             self.__client = client
@@ -125,20 +119,11 @@
 
         client = self.__auth.get_client()
 
-<<<<<<< HEAD
-        client = self.__auth.get_client()
-
-# TODO: We expected that this reports all changes to all files. If this is the 
-#       case, than what's the point of the watch() call in Files?
-        response = client.changes().list(pageToken=page_token, \
-                        startChangeId=start_change_id).execute()
-=======
 # TODO: We expected that this reports all changes to all files. If this is the 
 #       case, than what's the point of the watch() call in Files?
         response = client.changes().list(
-                    pageToken=page_token, \
+                    pageToken=page_token, 
                     startChangeId=start_change_id).execute()
->>>>>>> 696174f2
 
         items             = response[u'items']
         largest_change_id = int(response[u'largestChangeId'])
@@ -161,18 +146,8 @@
                 _logger.error(message)
                 raise Exception(message)
 
-<<<<<<< HEAD
-            try:
-                normalized_entry = None if was_deleted \
-                                        else NormalEntry('list_changes', entry)
-            except:
-                self.__log.exception("Could not normalize entry embedded in "
-                                     "change with ID (%d)." % (change_id))
-                raise
-=======
             normalized_entry = None if was_deleted \
                                     else NormalEntry('list_changes', entry)
->>>>>>> 696174f2
 
             changes[change_id] = (entry_id, was_deleted, normalized_entry)
             last_change_id = change_id
@@ -218,16 +193,10 @@
         _logger.info("Listing entries under parent with ID [%s].  QUERY= "
                      "[%s]", parent_id, query)
 
-<<<<<<< HEAD
-        response = client.children().list(q=query, folderId=parent_id, \
-                                          maxResults=max_results). \
-                                          execute()
-=======
         response = client.children().list(
                     q=query, 
                     folderId=parent_id,
                     maxResults=max_results).execute()
->>>>>>> 696174f2
 
         return [ entry[u'id'] for entry in response[u'items'] ]
 
@@ -238,13 +207,8 @@
             try:
                 entry = drive_proxy('get_entry', entry_id=entry_id)
             except:
-<<<<<<< HEAD
-                self.__log.exception("Could not retrieve entry with ID [%s]." % 
-                                     (entry_id))
-=======
                 _logger.exception("Could not retrieve entry with ID [%s].",
                                   entry_id)
->>>>>>> 696174f2
                 raise
 
             retrieved[entry_id] = entry
@@ -254,22 +218,13 @@
         return retrieved
 
     def get_entry(self, entry_id):
-<<<<<<< HEAD
-=======
-        
->>>>>>> 696174f2
         client = self.__auth.get_client()
 
         try:
             entry_raw = client.files().get(fileId=entry_id).execute()
         except:
-<<<<<<< HEAD
-            self.__log.exception("Could not get the file with ID [%s]." % 
-                                 (entry_id))
-=======
             _logger.exception("Could not get the file with ID [%s].",
                               entry_id)
->>>>>>> 696174f2
             raise
 
         try:
@@ -284,18 +239,6 @@
     def list_files(self, query_contains_string=None, query_is_string=None, 
                    parent_id=None):
         
-<<<<<<< HEAD
-        self.__log.info("Listing all files. CONTAINS=[%s] IS=[%s] "
-                        "PARENT_ID=[%s]" % 
-                        (query_contains_string 
-                            if query_contains_string is not None 
-                            else '<none>', 
-                         query_is_string 
-                            if query_is_string is not None 
-                            else '<none>', 
-                         parent_id if parent_id is not None 
-                                   else '<none>'))
-=======
         _logger.info("Listing all files. CONTAINS=[%s] IS=[%s] "
                      "PARENT_ID=[%s]",
                      query_contains_string 
@@ -307,7 +250,6 @@
                      parent_id 
                         if parent_id is not None 
                         else '<none>')
->>>>>>> 696174f2
 
         client = self.__auth.get_client()
 
@@ -336,18 +278,9 @@
         page_num = 0
         entries = []
         while 1:
-<<<<<<< HEAD
-            self.__log.debug("Doing request for listing of files with page-"
-                             "token [%s] and page-number (%d): %s" % 
-                             (page_token, page_num, query))
-
-            result = client.files().list(q=query, pageToken=page_token).\
-                        execute()
-=======
             _logger.debug("Doing request for listing of files with page-"
                           "token [%s] and page-number (%d): %s",
                           page_token, page_num, query)
->>>>>>> 696174f2
 
             result = client.files().list(q=query, pageToken=page_token).\
                         execute()
@@ -359,14 +292,8 @@
                 try:
                     entry = NormalEntry('list_files', entry_raw)
                 except:
-<<<<<<< HEAD
-                    self.__log.exception("Could not normalize raw-data for "
-                                         "entry with ID [%s]." % 
-                                         (entry_raw[u'id']))
-=======
                     _logger.exception("Could not normalize raw-data for entry "
                                       "with ID [%s].", entry_raw[u'id'])
->>>>>>> 696174f2
                     raise
 
                 entries.append(entry)
@@ -390,13 +317,8 @@
         the data has changed since any prior attempts.
         """
 
-<<<<<<< HEAD
-        self.__log.debug("Downloading entry with ID [%s] and mime-type [%s].", 
-                         normalized_entry.id, mime_type)
-=======
         _logger.info("Downloading entry with ID [%s] and mime-type [%s].",
                      normalized_entry.id, mime_type)
->>>>>>> 696174f2
 
         if mime_type != normalized_entry.mime_type and \
                 mime_type not in normalized_entry.download_links:
@@ -421,12 +343,7 @@
         gd_mtime_epoch = time.mktime(
                             normalized_entry.modified_date.timetuple())
 
-<<<<<<< HEAD
-        self.__log.debug("File will be downloaded to [%s].", 
-                         (output_file_path))
-=======
         _logger.info("File will be downloaded to [%s].", output_file_path)
->>>>>>> 696174f2
 
         use_cache = False
         if allow_cache and isfile(output_file_path):
@@ -445,13 +362,8 @@
         if use_cache:
             # Use the cache. It's fine.
 
-<<<<<<< HEAD
-            self.__log.debug("File retrieved from the previously downloaded, "
-                             "still-current file.")
-=======
             _logger.info("File retrieved from the previously downloaded, "
                          "still-current file.")
->>>>>>> 696174f2
 
             return (stat_info.st_size, False)
 
@@ -462,45 +374,6 @@
 
         url = normalized_entry.download_links[mime_type]
 
-<<<<<<< HEAD
-=======
-        _logger.debug("Downloading file from [%s].", url)
-
-#        try:
-#            data_tuple = authed_http.request(url)
-#        except:
-#            _logger.exception("Could not download entry with ID [%s], type "
-#                              "[%s], and URL [%s].", 
-#                              normalized_entry.id, mime_type, url)
-#            raise
-#
-#        (response_headers, data) = data_tuple
-#
-#        # Throw a log-item if we see any "Range" response-headers. If GD ever
-#        # starts supporting "Range" headers, we'll be able to write smarter 
-#        # download mechanics (resume, etc..).
-#
-#        r = re.compile('Range')
-#        range_found = [("%s: %s" % (k, v)) for k, v 
-#                                           in response_headers.iteritems() 
-#                                           if r.match(k)]
-#        if range_found:
-#            _logger.info("GD has returned Range-related headers: %s"
-#                         ", ".join(found))
-#
-#        _logger.info("Downloaded file is (%d) bytes. Writing to [%s].",
-#                     len(data), output_file_path)
-#
-#        try:
-#            with open(output_file_path, 'wb') as f:
-#                f.write(data)
-#        except:
-#            _logger.exception("Could not cached downloaded file. Skipped.")
-#
-#        else:
-#            _logger.info("File written to cache successfully.")
-
->>>>>>> 696174f2
         with open(output_file_path, 'wb') as f:
             downloader = gdrivefs.gdtool.chunked_download.ChunkedDownload(
                             f, 
@@ -512,16 +385,7 @@
                 if done is True:
                     break
 
-<<<<<<< HEAD
         utime(output_file_path, (time.time(), gd_mtime_epoch))
-=======
-        try:
-            utime(output_file_path, (time(), gd_mtime_epoch))
-        except:
-            _logger.exception("Could not set time on [%s].",
-                              output_file_path)
-            raise
->>>>>>> 696174f2
 
         return (total_size, True)
 
@@ -600,13 +464,7 @@
         if not mime_type:
             mime_type = normalized_entry.mime_type
 
-<<<<<<< HEAD
-        self.__log.debug("Updating entry [%s].", normalized_entry)
-
-        client = self.__auth.get_client()
-=======
         _logger.info("Updating entry [%s].", normalized_entry)
->>>>>>> 696174f2
 
         client = self.__auth.get_client()
         
@@ -646,23 +504,10 @@
             args['media_body'] = MediaFileUpload(data_filepath, 
                                                  mimetype=mime_type)
 
-<<<<<<< HEAD
         result = client.files().update(**args).execute()
         normalized_entry = NormalEntry('update_entry', result)
 
-        self.__log.debug("Entry with ID [%s] updated." % (normalized_entry.id))
-=======
-        try:
-            result = client.files().update(**args).execute()
-        except:
-            _logger.exception("Could not send update for file [%s].",
-                              filename)
-            raise
-
-        normalized_entry = NormalEntry('update_entry', result)
-            
-        _logger.info("Entry with ID [%s] updated.", normalized_entry.id)
->>>>>>> 696174f2
+        _logger.debug("Entry with ID [%s] updated.", normalized_entry.id)
 
         return normalized_entry
 
@@ -718,14 +563,8 @@
                str(e).find('File not found') != -1:
                 raise NameError(normalized_entry.id)
 
-<<<<<<< HEAD
-            self.__log.exception("Could not send delete for entry with ID "
-                                 "[%s]." %
-                                 (normalized_entry.id))
-=======
             _logger.exception("Could not send delete for entry with ID [%s].",
                               normalized_entry.id)
->>>>>>> 696174f2
             raise
 
         _logger.info("Entry deleted successfully.")
@@ -742,11 +581,7 @@
         self.gdrive_wrapper = _GdriveManager()
 
     def __getattr__(self, action):
-<<<<<<< HEAD
-        self.__log.debug("Proxied action [%s] requested." % (action))
-=======
         _logger.info("Proxied action [%s] requested.", action)
->>>>>>> 696174f2
     
         try:
             method = getattr(self.gdrive_wrapper, action)
@@ -769,15 +604,9 @@
                     return method(**kwargs)
                 except (ssl.SSLError, httplib.BadStatusLine) as e:
                     # These happen sporadically. Use backoff.
-<<<<<<< HEAD
-                    self.__log.exception("There was a transient connection "
-                                         "error (%s). Trying again (%s): %d" %
-                                         (e.__class__.__name__, str(e), n))
-=======
                     _logger.exception("There was a transient connection "
                                       "error (%s). Trying again (%d): %s",
                                       e.__class__.__name__, str(e), n)
->>>>>>> 696174f2
 
                     time.sleep((2 ** n) + random.randint(0, 1000) / 1000)
                 except HttpError as e:
@@ -825,20 +654,10 @@
 _instance = None
                 
 def drive_proxy(action, auto_refresh=True, **kwargs):
-<<<<<<< HEAD
-    if drive_proxy.gp == None:
-        drive_proxy.gp = _GoogleProxy()
-
-    method = getattr(drive_proxy.gp, action)
-    return method(auto_refresh, **kwargs)
-    
-drive_proxy.gp = None
-=======
     global _instance
 
     if _instance is None:
         _instance = _GoogleProxy()
 
     method = getattr(_instance, action)
-    return method(auto_refresh, **kwargs)
->>>>>>> 696174f2
+    return method(auto_refresh, **kwargs)