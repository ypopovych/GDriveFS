import logging
import re
import dateutil.parser

from apiclient.discovery import build
from apiclient.http import MediaFileUpload
from apiclient.errors import HttpError

from time import mktime, time
from datetime import datetime
from httplib2 import Http
from collections import OrderedDict
from os.path import isdir, isfile
from os import makedirs, stat, utime
from dateutil.tz import tzlocal, tzutc

from gdrivefs.errors import AuthorizationFaultError, MustIgnoreFileError, \
                            FilenameQuantityError, ExportFormatError
from gdrivefs.conf import Conf
from gdrivefs.gdtool.oauth_authorize import get_auth
from gdrivefs.gdtool.normal_entry import NormalEntry
from gdrivefs.time_support import get_flat_normal_fs_time_from_dt
from gdrivefs.gdfs.fsutility import split_path_nolookups, \
                                    escape_filename_for_query

_CONF_SERVICE_NAME = 'drive'
_CONF_SERVICE_VERSION = 'v2'


class GdriveAuth(object):
    def __init__(self):
        self.__log = logging.getLogger().getChild('GdAuth')
        self.__client = None
        self.__authorize = get_auth()
        self.__check_authorization()

    def __check_authorization(self):
        self.__credentials = self.__authorize.get_credentials()

    def get_authed_http(self):
        self.__check_authorization()
        self.__log.info("Getting authorized HTTP tunnel.")
            
        http = Http()

        try:
            self.__credentials.authorize(http)
        except:
            self.__log.exception("Could not get authorized HTTP client for "
                                 "Google Drive client.")
            raise

        return http

    def get_client(self):
        if self.__client is None:
            try:
                authed_http = self.get_authed_http()
            except:
                self.__log.exception("Could not get authed Http instance.")
                raise

            self.__log.info("Building authorized client from Http.  TYPE= [%s]" % 
                            (type(authed_http)))
        
            # Build a client from the passed discovery document path
            
            discoveryUrl = Conf.get('google_discovery_service_url')
# TODO: We should cache this, since we have, so often, having a problem 
#       retrieving it. If there's no other way, grab it directly, and then pass
#       via a file:// URI.
        
            try:
                client = build(_CONF_SERVICE_NAME, 
                               _CONF_SERVICE_VERSION, 
                               http=authed_http, 
                               discoveryServiceUrl=discoveryUrl)
            except HttpError as e:
                # We've seen situations where the discovery URL's server is down,
                # with an alternate one to be used.
                #
                # An error here shouldn't leave GDFS in an unstable state (the 
                # current command should just fail). Hoepfully, the failure is 
                # momentary, and the next command succeeds.

                logging.exception("There was an HTTP response-code of (%d) while "
                                  "building the client with discovery URL [%s]." % 
                                  (e.resp.status, discoveryUrl))
                raise
            except:
                raise

            self.__client = client

        return self.__client


class _GdriveManager(object):
    """Handles all basic communication with Google Drive. All methods should
    try to invoke only one call, or make sure they handle authentication 
    refreshing when necessary.
    """

    def __init__(self):
        self.__log = logging.getLogger().getChild('GdManager')
        self.__auth = GdriveAuth()

    def get_about_info(self):
        """Return the 'about' information for the drive."""

        try:
            client = self.__auth.get_client()
        except:
            self.__log.exception("There was an error while acquiring the "
                                 "Google Drive client (get_about).")
            raise

        try:
            response = client.about().get().execute()
        except:
            self.__log.exception("Problem while getting 'about' information.")
            raise
        
        return response

    def list_changes(self, start_change_id=None, page_token=None):
        """Get a list of the most recent changes from GD, with the earliest 
        changes first. This only returns one page at a time. start_change_id 
        doesn't have to be valid.. It's just the lower limit to what you want 
        back. Change-IDs are integers, but are not necessarily sequential.
        """

        self.__log.info("Listing changes starting at ID [%s] with page_token "
                        "[%s]." % (start_change_id, page_token))

        try:
            client = self.__auth.get_client()
        except:
            self.__log.exception("There was an error while acquiring the "
                                 "Google Drive client (list_changes).")
            raise
# TODO: We expected that this reports all changes to all files. If this is the 
#       case, than what's the point of the watch() call in Files?
        try:
            response = client.changes().list(pageToken=page_token, \
                            startChangeId=start_change_id).execute()
        except:
            self.__log.exception("Problem while listing changes. Reverting to "
                              "saying that there were NO changes.")
            raise

        items             = response[u'items']
        largest_change_id = int(response[u'largestChangeId'])
        next_page_token   = response[u'nextPageToken'] if u'nextPageToken' \
                                                       in response else None

        changes = OrderedDict()
        last_change_id = None
        for item in items:
            change_id   = int(item[u'id'])
            entry_id    = item[u'fileId']
            was_deleted = item[u'deleted']
            entry       = None if item[u'deleted'] else item[u'file']

            if last_change_id and change_id <= last_change_id:
                message = "Change-ID (%d) being processed is less-than the " \
                          "last change-ID (%d) to be processed." % \
                          (change_id, last_change_id)

                self.__log.error(message)
                raise Exception(message)

            try:
                normalized_entry = None if was_deleted \
                                        else NormalEntry('list_changes', entry)
            except:
                self.__log.exception("Could not normalize entry embedded in "
                                  "change with ID (%d)." % (change_id))
                raise

            changes[change_id] = (entry_id, was_deleted, normalized_entry)
            last_change_id = change_id

        return (largest_change_id, next_page_token, changes)

    def get_parents_containing_id(self, child_id, max_results=None):
        
        self.__log.info("Getting client for parent-listing.")

        try:
            client = self.__auth.get_client()
        except:
            self.__log.exception("There was an error while acquiring the Google "
                              "Drive client (get_parents_containing_id).")
            raise

        self.__log.info("Listing entries over child with ID [%s]." %
                        (child_id))

        try:
            response = client.parents().list(fileId=child_id).execute()
        except:
            self.__log.exception("Problem while listing files.")
            raise

        return [ entry[u'id'] for entry in response[u'items'] ]

    def get_children_under_parent_id(self, \
                                     parent_id, \
                                     query_contains_string=None, \
                                     query_is_string=None, \
                                     max_results=None):

        self.__log.info("Getting client for child-listing.")

        try:
            client = self.__auth.get_client()
        except:
            self.__log.exception("There was an error while acquiring the Google "
                              "Drive client (get_children_under_parent_id).")
            raise

        if query_contains_string and query_is_string:
            self.__log.exception("The query_contains_string and query_is_string "
                              "parameters are mutually exclusive.")
            raise

        if query_is_string:
            query = ("title='%s'" % 
                     (escape_filename_for_query(query_is_string)))
        elif query_contains_string:
            query = ("title contains '%s'" % 
                     (escape_filename_for_query(query_contains_string)))
        else:
            query = None

        self.__log.info("Listing entries under parent with ID [%s].  QUERY= "
                     "[%s]" % (parent_id, query))

        try:
            response = client.children().list(q=query, folderId=parent_id, \
                                              maxResults=max_results). \
                                              execute()
        except:
            self.__log.exception("Problem while listing files.")
            raise

        return [ entry[u'id'] for entry in response[u'items'] ]

    def get_entries(self, entry_ids):

        retrieved = { }
        for entry_id in entry_ids:
            try:
                entry = drive_proxy('get_entry', entry_id=entry_id)
            except:
                self.__log.exception("Could not retrieve entry with ID [%s]." % 
                                  (entry_id))
                raise

            retrieved[entry_id] = entry

        self.__log.debug("(%d) entries were retrieved." % (len(retrieved)))

        return retrieved

    def get_entry(self, entry_id):
        
        try:
            client = self.__auth.get_client()
        except:
            self.__log.exception("There was an error while acquiring the Google "
                              "Drive client (get_entry).")
            raise

        try:
            entry_raw = client.files().get(fileId=entry_id).execute()
        except:
            self.__log.exception("Could not get the file with ID [%s]." % 
                              (entry_id))
            raise

        try:
            entry = NormalEntry('direct_read', entry_raw)
        except:
            self.__log.exception("Could not normalize raw-data for entry with "
                                 "ID [%s]." % (entry_id))
            raise

        return entry

    def list_files(self, query_contains_string=None, query_is_string=None, 
                   parent_id=None):
        
        self.__log.info("Listing all files. CONTAINS=[%s] IS=[%s] "
                        "PARENT_ID=[%s]" % 
                        (query_contains_string 
                            if query_contains_string is not None 
                            else '<none>', 
                         query_is_string 
                            if query_is_string is not None 
                            else '<none>', 
                         parent_id if parent_id is not None 
                                   else '<none>'))

        try:
            client = self.__auth.get_client()
        except:
            self.__log.exception("There was an error while acquiring the "
                                 "Google Drive client (list_files).")
            raise

        query_components = []

        if parent_id:
            query_components.append("'%s' in parents" % (parent_id))

        if query_is_string:
            query_components.append("title='%s'" % 
                                    (escape_filename_for_query(query_is_string)))
        elif query_contains_string:
            query_components.append("title contains '%s'" % 
                                    (escape_filename_for_query(query_contains_string)))

        # Make sure that we don't get any entries that we would have to ignore.

        hidden_flags = Conf.get('hidden_flags_list_remote')
        if hidden_flags:
            for hidden_flag in hidden_flags:
                query_components.append("%s = false" % (hidden_flag))

        query = ' and '.join(query_components) if query_components else None

        page_token = None
        page_num = 0
        entries = []
        while 1:
            self.__log.debug("Doing request for listing of files with page-"
                             "token [%s] and page-number (%d): %s" % 
                             (page_token, page_num, query))

            try:
                result = client.files().list(q=query, pageToken=page_token).\
                            execute()
            except:
                self.__log.exception("Could not get the list of files.")
                raise

            self.__log.debug("(%d) entries were presented for page-number "
                             "(%d)." % 
                             (len(result[u'items']), page_num))

            for entry_raw in result[u'items']:
                try:
                    entry = NormalEntry('list_files', entry_raw)
                except:
                    self.__log.exception("Could not normalize raw-data for entry "
                                         "with ID [%s]." % (entry_raw[u'id']))
                    raise

                entries.append(entry)

            if u'nextPageToken' not in result:
                self.__log.debug("No more pages in file listing.")
                break

            self.__log.debug("Next page-token in file-listing is [%s]." % (result[u'nextPageToken']))
            page_token = result[u'nextPageToken']
            page_num += 1

        return entries

    def download_to_local(self, output_file_path, normalized_entry, mime_type, 
                          allow_cache=True):
        """Download the given file. If we've cached a previous download and the 
        mtime hasn't changed, re-use. The third item returned reflects whether 
        the data has changed since any prior attempts.
        """

        self.__log.info("Downloading entry with ID [%s] and mime-type [%s]." % 
                        (normalized_entry.id, mime_type))

        if mime_type != normalized_entry.mime_type and \
                mime_type not in normalized_entry.download_links:
            message = ("Entry with ID [%s] can not be exported to type [%s]. "
                       "The available types are: %s" % 
                       (normalized_entry.id, mime_type, 
                        ', '.join(normalized_entry.download_links.keys())))

            self.__log.warning(message)
            raise ExportFormatError(message)

        temp_path = Conf.get('file_download_temp_path')

        if not isdir(temp_path):
            try:
                makedirs(temp_path)
            except:
                self.__log.exception("Could not create temporary download "
                                     "path [%s]." % (temp_path))
                raise

        gd_mtime_epoch = mktime(normalized_entry.modified_date.timetuple())

        self.__log.info("File will be downloaded to [%s]." % 
                        (output_file_path))

        use_cache = False
        if allow_cache and isfile(output_file_path):
            # Determine if a local copy already exists that we can use.
            try:
                stat_info = stat(output_file_path)
            except:
                self.__log.exception("Could not retrieve stat() information "
                                     "for temp download file [%s]." % 
                                     (output_file_path))
                raise

            if gd_mtime_epoch == stat_info.st_mtime:
                use_cache = True

        if use_cache:
            # Use the cache. It's fine.

            self.__log.info("File retrieved from the previously downloaded, "
                            "still-current file.")
            return (stat_info.st_size, False)

        # Go and get the file.

        try:
<<<<<<< HEAD
            authed_http = self.__auth.get_authed_http()
=======
# TODO(dustin): This might establish a new connection. Not cool.
            authed_http = self.get_authed_http()
>>>>>>> 178379c9
        except:
            self.__log.exception("Could not get authed Http instance for "
                                 "download.")
            raise

        url = normalized_entry.download_links[mime_type]

        self.__log.debug("Downloading file from [%s]." % (url))

        try:
# TODO(dustin): Right now, we're downloading the complete body of data into memory, and then saving.
            data_tuple = authed_http.request(url)
        except:
            self.__log.exception("Could not download entry with ID [%s], type "
                              "[%s], and URL [%s]." % (normalized_entry.id, 
                                                       mime_type, url))
            raise

        (response_headers, data) = data_tuple

        # Throw a log-item if we see any "Range" response-headers. If GD ever
        # starts supporting "Range" headers, we'll be able to write smarter 
        # download mechanics (resume, etc..).

        r = re.compile('Range')
        range_found = [("%s: %s" % (k, v)) for k, v 
                                           in response_headers.iteritems() 
                                           if r.match(k)]
        if range_found:
            self.__log.info("GD has returned Range-related headers: %s" % 
                            (", ".join(found)))

        self.__log.info("Downloaded file is (%d) bytes. Writing to [%s]." % 
                        (len(data), output_file_path))

        try:
            with open(output_file_path, 'wb') as f:
                f.write(data)
        except:
            self.__log.exception("Could not cached downloaded file. Skipped.")

        else:
            self.__log.info("File written to cache successfully.")

        try:
            utime(output_file_path, (time(), gd_mtime_epoch))
        except:
            self.__log.exception("Could not set time on [%s]." % 
                                 (output_file_path))
            raise

        return (len(data), True)

    def __insert_entry(self, filename, mime_type, parents, data_filepath=None, 
                       modified_datetime=None, accessed_datetime=None, 
                       is_hidden=False, description=None):

        if parents is None:
            parents = []

        now_phrase = get_flat_normal_fs_time_from_dt()

        if modified_datetime is None:
            modified_datetime = now_phrase 
    
        if accessed_datetime is None:
            accessed_datetime = now_phrase 

        self.__log.info("Creating file with filename [%s] under parent(s) "
                        "[%s] with mime-type [%s], mtime= [%s], atime= [%s]." % 
                        (filename, ', '.join(parents), mime_type, 
                         modified_datetime, accessed_datetime))

        try:
            client = self.__auth.get_client()
        except:
            self.__log.exception("There was an error while acquiring the "
                                 "Google Drive client (insert_entry).")
            raise

        body = { 
                'title': filename, 
                'parents': [dict(id=parent) for parent in parents], 
                'mimeType': mime_type, 
                'labels': { "hidden": is_hidden }, 
                'description': description 
            }

        if modified_datetime is not None:
            body['modifiedDate'] = modified_datetime

        if accessed_datetime is not None:
            body['lastViewedByMeDate'] = accessed_datetime

        args = { 'body': body }

        if data_filepath:
            args['media_body'] = MediaFileUpload(filename=data_filepath, \
                                                 mimetype=mime_type)

        self.__log.debug("Doing file-insert with:\n%s" % (args))

        try:
            result = client.files().insert(**args).execute()
        except:
            self.__log.exception("Could not insert file [%s]." % (filename))
            raise

        try:
            normalized_entry = NormalEntry('insert_entry', result)
        except:
            self.__log.exception("Could not normalize created entry.")
            raise
            
        self.__log.info("New entry created with ID [%s]." % 
                        (normalized_entry.id))

        return normalized_entry

    def truncate(self, normalized_entry):

        self.__log.info("Truncating entry [%s]." % (normalized_entry.id))

        try:
            entry = self.update_entry(normalized_entry, data_filepath='/dev/null')
        except:
            self.__log.exception("Could not truncate entry with ID [%s]." % 
                                 (normalized_entry.id))
            raise

    def update_entry(self, normalized_entry, filename=None, data_filepath=None, 
                     mime_type=None, parents=None, modified_datetime=None, 
                     accessed_datetime=None, is_hidden=False, 
                     description=None):

        if not mime_type:
            mime_type = normalized_entry.mime_type

        self.__log.info("Updating entry [%s]." % (normalized_entry))

        try:
            client = self.__auth.get_client()
        except:
            self.__log.exception("There was an error while acquiring the "
                                 "Google Drive client (update_entry).")
            raise

        body = { 'mimeType': mime_type }

        if filename is not None:
            body['title'] = filename
        
        if parents is not None:
            body['parents'] = parents

        if is_hidden is not None:
            body['labels'] = { "hidden": is_hidden }

        if description is not None:
            body['description'] = description

        set_mtime = True
        if modified_datetime is not None:
            body['modifiedDate'] = modified_datetime
        else:
            body['modifiedDate'] = get_flat_normal_fs_time_from_dt()

        if accessed_datetime is not None:
            set_atime = 1
            body['lastViewedByMeDate'] = accessed_datetime
        else:
            set_atime = 0

        args = { 'fileId': normalized_entry.id, 
                 'body': body, 
                 'setModifiedDate': set_mtime, 
                 'updateViewedDate': set_atime 
                 }

        if data_filepath:
            args['media_body'] = MediaFileUpload(data_filepath, mime_type)

        try:
            result = client.files().update(**args).execute()
        except:
            self.__log.exception("Could not send update for file [%s]." % 
                                 (filename))
            raise

        try:
            normalized_entry = NormalEntry('update_entry', result)
        except:
            self.__log.exception("Could not normalize updated entry.")
            raise
            
        self.__log.info("Entry with ID [%s] updated." % (normalized_entry.id))

        return normalized_entry

    def create_directory(self, filename, parents, **kwargs):

        mimetype_directory = Conf.get('directory_mimetype')
        return self.__insert_entry(filename, mimetype_directory, parents, 
                                   **kwargs)

    def create_file(self, filename, data_filepath, parents, mime_type=None, 
                    **kwargs):
# TODO: It doesn't seem as if the created file is being registered.
        # Even though we're supposed to provide an extension, we can get away 
        # without having one. We don't want to impose this when acting like a 
        # normal FS.

        # If no data and no mime-type was given, default it.
        if mime_type == None:
            mime_type = Conf.get('file_default_mime_type')
            self.__log.debug("No mime-type was presented for file "
                             "create/update. Defaulting to [%s]." % 
                             (mime_type))

        return self.__insert_entry(filename,
                                   mime_type,
                                   parents,
                                   data_filepath,
                                   **kwargs)

    def rename(self, normalized_entry, new_filename):

        result = split_path_nolookups(new_filename)
        (path, filename_stripped, mime_type, is_hidden) = result

        self.__log.debug("Renaming entry [%s] to [%s]. IS_HIDDEN=[%s]" % 
                         (normalized_entry, filename_stripped, is_hidden))

        return self.update_entry(normalized_entry, filename=filename_stripped, 
                                 is_hidden=is_hidden)

    def remove_entry(self, normalized_entry):

        self.__log.info("Removing entry with ID [%s]." % (normalized_entry.id))

        try:
            client = self.__auth.get_client()
        except:
            self.__log.exception("There was an error while acquiring the "
                                 "Google Drive client (remove_entry).")
            raise

        args = { 'fileId': normalized_entry.id }

        try:
            result = client.files().delete(**args).execute()
        except (Exception) as e:
            if e.__class__.__name__ == 'HttpError' and \
               str(e).find('File not found') != -1:
                raise NameError(normalized_entry.id)

            self.__log.exception("Could not send delete for entry with ID [%s]." %
                              (normalized_entry.id))
            raise

        self.__log.info("Entry deleted successfully.")

class _GoogleProxy(object):
    """A proxy class that invokes the specified Google Drive call. It will 
    automatically refresh our authorization credentials when the need arises. 
    Nothing inside the Google Drive wrapper class should call this. In general, 
    only external logic should invoke us.
    """
    
    def __init__(self):
        self.__log = logging.getLogger().getChild('GoogleProxy')
        self.authorize      = get_auth()
        self.gdrive_wrapper = _GdriveManager()

    def __getattr__(self, action):
        self.__log.info("Proxied action [%s] requested." % (action))
    
        try:
            method = getattr(self.gdrive_wrapper, action)
        except (AttributeError):
            self.__log.exception("Action [%s] can not be proxied to Drive. "
                              "Action is not valid." % (action))
            raise

        def proxied_method(auto_refresh = True, **kwargs):
            # Now, try to invoke the mechanism. If we succeed, return 
            # immediately. If we get an authorization-fault (a resolvable 
            # authorization problem), fall through and attempt to fix it. Allow 
            # any other error to bubble up.
            
            self.__log.debug("Attempting to invoke method for action [%s]." % 
                             (action))
                
            try:
                return method(**kwargs)
            except AuthorizationFaultError:
                if not auto_refresh:
                    self.__log.exception("There was an authorization fault under "
                                      "proxied action [%s], and we were told "
                                      "to NOT auto-refresh." % (action))
                    raise
            except HttpError as e:
                logging.exception("There was an HTTP response-code of (%d) "
                                  "while trying to do [%s]." % 
                                  (e.resp.status, action))      
                raise
            except NameError:
                raise
            except:
                self.__log.exception("There was an unhandled exception during the"
                                  " execution of the Drive logic for action "
                                  "[%s]." % (action))
                raise
                
            # We had a resolvable authorization problem.

            self.__log.info("There was an authorization fault under action [%s]. "
                         "Attempting refresh." % (action))
            
            try:
                authorize = get_auth()
                authorize.check_credential_state()
            except:
                self.__log.exception("There was an error while trying to fix an "
                                  "authorization fault.")
                raise

            # Re-attempt the action.

            self.__log.info("Refresh seemed successful. Reattempting action "
                         "[%s]." % (action))
            
            try:
                return method(**kwargs)
            except:
                self.__log.exception("There was an unhandled exception during "
                                  "the execution of the Drive logic for action"
                                  " [%s], and refreshing either didn't help it"
                                  " or wasn't sufficient." % (action))
                raise
        
        return proxied_method
                
def drive_proxy(action, auto_refresh = True, **kwargs):
    if drive_proxy.gp == None:
        try:
            drive_proxy.gp = _GoogleProxy()
        except:
            logging.exception("There was an exception while creating the proxy"
                              " singleton.")
            raise

    try:    
        method = getattr(drive_proxy.gp, action)
        return method(auto_refresh, **kwargs)
    except (NameError):
        raise
    except:
        logging.exception("There was an exception while invoking proxy "
                          "action.")
        raise
    
drive_proxy.gp = None
<|MERGE_RESOLUTION|>--- conflicted
+++ resolved
@@ -429,12 +429,8 @@
         # Go and get the file.
 
         try:
-<<<<<<< HEAD
+# TODO(dustin): This might establish a new connection. Not cool.
             authed_http = self.__auth.get_authed_http()
-=======
-# TODO(dustin): This might establish a new connection. Not cool.
-            authed_http = self.get_authed_http()
->>>>>>> 178379c9
         except:
             self.__log.exception("Could not get authed Http instance for "
                                  "download.")
