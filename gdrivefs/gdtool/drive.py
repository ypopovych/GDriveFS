--- conflicted
+++ resolved
@@ -379,7 +379,6 @@
 
         self.__log.debug("Downloading file from [%s]." % (url))
 
-<<<<<<< HEAD
 #        try:
 #            data_tuple = authed_http.request(url)
 #        except:
@@ -424,37 +423,6 @@
                 status, done = downloader.next_chunk()
                 if done is True:
                     break
-=======
-
-        try:
-# TODO(dustin): Right now, we're downloading the complete body of data into memory, and then saving.
-            data_tuple = authed_http.request(url)
-        except:
-            self.__log.exception("Could not download entry with ID [%s], type "
-                                 "[%s], and URL [%s]." % (normalized_entry.id, 
-                                                          mime_type, url))
-            raise
-
-        (response_headers, data) = data_tuple
-
-        # Throw a log-item if we see any "Range" response-headers. If GD ever
-        # starts supporting "Range" headers, we'll be able to write smarter 
-        # download mechanics (resume, etc..).
-
-        r = re.compile('Range')
-        range_found = [("%s: %s" % (k, v)) for k, v 
-                                           in response_headers.iteritems() 
-                                           if r.match(k)]
-        if range_found:
-            self.__log.info("GD has returned Range-related headers: %s" % 
-                            (", ".join(found)))
-
-        self.__log.info("Downloaded file is (%d) bytes. Written to [%s]." % 
-                        (len(data), output_file_path))
-
-        with open(output_file_path, 'wb') as f:
-            f.write(data)
->>>>>>> 7786ed44
 
         try:
             utime(output_file_path, (time(), gd_mtime_epoch))
