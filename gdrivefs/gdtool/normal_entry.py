--- conflicted
+++ resolved
@@ -200,11 +200,7 @@
             
             attrs = {}
             for a_type, a_dict in data_dict.iteritems():
-<<<<<<< HEAD
 #                self.__log.debug("Setting [%s]." % (a_type))
-=======
-                _logger.debug("Setting [%s].", a_type)
->>>>>>> 696174f2
                 for key, value in a_dict.iteritems():
                     fqkey = ('user.%s.%s' % (a_type, key))
                     attrs[fqkey] = self.__convert(value)
