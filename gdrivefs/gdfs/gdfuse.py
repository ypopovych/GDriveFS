--- conflicted
+++ resolved
@@ -38,12 +38,7 @@
 from gdrivefs.errors import GdNotFoundError
 from gdrivefs.time_support import get_flat_normal_fs_time_from_epoch
 
-<<<<<<< HEAD
-_logger = logging.getLogger().getChild(__name__)
-
-=======
 _logger = logging.getLogger(__name__)
->>>>>>> 696174f2
 
 # TODO: make sure strip_extension and split_path are used when each are relevant
 # TODO: make sure create path reserves a file-handle, uploads the data, and then registers the open-file with the file-handle.
@@ -102,16 +97,6 @@
 class GDriveFS(LoggingMixIn,Operations):
     """The main filesystem class."""
 
-<<<<<<< HEAD
-    __log = None
-
-    def __init__(self):
-        Operations.__init__(self)
-
-        _logger = logging.getLogger().getChild('GD_VFS')
-
-=======
->>>>>>> 696174f2
     def __register_open_file(self, fh, path, entry_id):
 
         with self.fh_lock:
@@ -124,11 +109,7 @@
                 file_info = self.open_files[fh]
             except:
                 _logger.exception("Could not deregister invalid file-handle "
-<<<<<<< HEAD
-                                  "(%d)." % (fh))
-=======
                                   "(%d).", fh)
->>>>>>> 696174f2
                 raise
 
             del self.open_files[fh]
@@ -141,70 +122,12 @@
                 return self.open_files[fh]
             except:
                 _logger.exception("Could not retrieve on invalid file-handle "
-<<<<<<< HEAD
-                                  "(%d)." % (fh))
+                                  "(%d).", fh)
                 raise
 
     def __build_stat_from_entry(self, entry):
         (uid, gid, pid) = fuse_get_context()
 
-=======
-                                  "(%d).", fh)
-                raise
-
-    def __get_entry_or_raise(self, raw_path, allow_normal_for_missing=False):
-        try:
-            result = split_path(raw_path, path_resolver)
-            (parent_clause, path, filename, mime_type, is_hidden) = result
-        except GdNotFoundError:
-            _logger.exception("Could not retrieve clause for non-existent "
-                              "file-path [%s] (parent does not exist).",
-                              raw_path)
-
-            if allow_normal_for_missing is True:
-                raise
-            else:
-                raise FuseOSError(ENOENT)
-        except:
-            _logger.exception("Could not process file-path [%s].", raw_path)
-            raise FuseOSError(EIO)
-
-        filepath = build_filepath(path, filename)
-        path_relations = PathRelations.get_instance()
-
-        try:
-            entry_clause = path_relations.get_clause_from_path(filepath)
-        except GdNotFoundError:
-            _logger.exception("Could not retrieve clause for non-existent "
-                              "file-path [%s] (parent exists).", filepath)
-
-            if allow_normal_for_missing is True:
-                raise
-            else:
-                raise FuseOSError(ENOENT)
-        except:
-            _logger.exception("Could not retrieve clause for path [%s].",
-                              filepath)
-
-            raise FuseOSError(EIO)
-
-        if not entry_clause:
-            _logger.debug("Path [%s] does not exist for stat().", filepath)
-
-            if allow_normal_for_missing is True:
-                raise GdNotFoundError()
-            else:
-                raise FuseOSError(ENOENT)
-
-        return (entry_clause[CLAUSE_ENTRY], path, filename)
-
-    def __build_stat_from_entry(self, entry):
-        (uid, gid, pid) = fuse_get_context()
-
-        _logger.debug("Context: UID= (%d) GID= (%d) PID= (%d)",
-                      uid, gid, pid)
-
->>>>>>> 696174f2
         if entry.is_directory:
             effective_permission = int(Conf.get('default_perm_folder'), 
                                        8)
@@ -254,13 +177,8 @@
         # We expect "offset" to always be (0).
         if offset != 0:
             _logger.warning("readdir() has been invoked for path [%s] and "
-<<<<<<< HEAD
-                               "non-zero offset (%d). This is not allowed." % 
-                               (path, offset))
-=======
                             "non-zero offset (%d). This is not allowed.",
                             path, offset)
->>>>>>> 696174f2
 
 # TODO: Once we start working on the cache, make sure we don't make this call, 
 #       constantly.
@@ -270,7 +188,6 @@
         try:
             entry_clause = path_relations.get_clause_from_path(path)
         except GdNotFoundError:
-<<<<<<< HEAD
             _logger.exception("Could not process [%s] (readdir).")
             raise FuseOSError(ENOENT)
         except:
@@ -279,17 +196,6 @@
             raise FuseOSError(EIO)
 
         if not entry_clause:
-=======
-            _logger.exception("Could not process [%s] (readdir).", path)
-            raise FuseOSError(ENOENT)
-        except:
-            _logger.exception("Could not get clause from path [%s] "
-                              "(readdir).", path)
-            raise FuseOSError(EIO)
-
-        if not entry_clause:
-            _logger.debug("Path [%s] does not exist for readdir().", path)
->>>>>>> 696174f2
             raise FuseOSError(ENOENT)
 
         try:
@@ -297,12 +203,8 @@
                             (entry_clause[CLAUSE_ID])
         except:
             _logger.exception("Could not render list of filenames under path "
-<<<<<<< HEAD
-                                 "[%s]." % (path))
-=======
                               "[%s].", path)
 
->>>>>>> 696174f2
             raise FuseOSError(EIO)
 
         yield utility.translate_filename_charset('.')
@@ -325,14 +227,9 @@
         try:
             opened_file = OpenedManager.get_instance().get_by_fh(fh)
         except:
-<<<<<<< HEAD
-            _logger.exception("Could not retrieve OpenedFile for handle "
-                                 "with ID (%d) (read)." % (fh))
-=======
             _logger.exception("Could not retrieve OpenedFile for handle with"
                               "ID (%d) (read).", fh)
 
->>>>>>> 696174f2
             raise FuseOSError(EIO)
 
         try:
@@ -351,28 +248,14 @@
             result = split_path(filepath, path_resolver)
             (parent_clause, path, filename, mime_type, is_hidden) = result
         except GdNotFoundError:
-<<<<<<< HEAD
-            _logger.exception("Could not process [%s] (mkdir).")
-            raise FuseOSError(ENOENT)
-        except:
-            _logger.exception("Could not split path [%s] (mkdir)." % 
-                              (filepath))
-=======
             _logger.exception("Could not process [%s] (mkdir).", filepath)
             raise FuseOSError(ENOENT)
         except:
             _logger.exception("Could not split path [%s] (mkdir).", filepath)
->>>>>>> 696174f2
             raise FuseOSError(EIO)
 
         parent_id = parent_clause[CLAUSE_ID]
 
-<<<<<<< HEAD
-=======
-        _logger.debug("Creating directory [%s] under parent [%s] with ID "
-                      "[%s].", filename, path, parent_id)
-
->>>>>>> 696174f2
         try:
             entry = drive_proxy('create_directory', 
                                 filename=filename, 
@@ -380,22 +263,12 @@
                                 is_hidden=is_hidden)
         except:
             _logger.exception("Could not create directory with name [%s] "
-<<<<<<< HEAD
-                                 "and parent with ID [%s]." % 
-                                 (filename, parent_clause[0].id))
-            raise FuseOSError(EIO)
-
-        _logger.info("Directory [%s] created as ID [%s] under parent with "
-                        "ID [%s]." % (filepath, entry.id, parent_id))
-=======
                               "and parent with ID [%s].",
                               filename, parent_clause[0].id)
-
             raise FuseOSError(EIO)
 
         _logger.info("Directory [%s] created as ID [%s] under parent with "
                      "ID [%s].", filepath, entry.id, parent_id)
->>>>>>> 696174f2
 
         #parent_clause[4] = False
 
@@ -416,38 +289,19 @@
         """
 # TODO: Fail if it already exists.
 
-<<<<<<< HEAD
-=======
-        _logger.debug("Splitting file-path [%s] for inner create.", filepath)
-
->>>>>>> 696174f2
         try:
             result = split_path(filepath, path_resolver)
             (parent_clause, path, filename, mime_type, is_hidden) = result
         except GdNotFoundError:
-<<<<<<< HEAD
-            _logger.exception("Could not process [%s] (i-create).")
-            raise FuseOSError(ENOENT)
-        except:
-            _logger.exception("Could not split path [%s] (i-create)." % 
-                              (filepath))
-=======
             _logger.exception("Could not process [%s] (i-create).", filepath)
             raise FuseOSError(ENOENT)
         except:
             _logger.exception("Could not split path [%s] (i-create).",
                               filepath)
-
->>>>>>> 696174f2
             raise FuseOSError(EIO)
 
         distilled_filepath = build_filepath(path, filename)
 
-<<<<<<< HEAD
-=======
-        _logger.debug("Acquiring file-handle.")
-
->>>>>>> 696174f2
         # Try to guess at a mime-type, if not otherwise given.
         if mime_type is None:
             (mimetype_guess, _) = guess_type(filename, True)
@@ -457,12 +311,6 @@
             else:
                 mime_type = Conf.get('default_mimetype')
 
-<<<<<<< HEAD
-=======
-        _logger.debug("Creating empty file [%s] under parent with ID [%s].", 
-                      filename, parent_clause[3])
-
->>>>>>> 696174f2
         try:
             entry = drive_proxy('create_file', filename=filename, 
                                 data_filepath='/dev/null', 
@@ -471,39 +319,20 @@
                                 is_hidden=is_hidden)
         except:
             _logger.exception("Could not create empty file [%s] under "
-<<<<<<< HEAD
-                                 "parent with ID [%s]." % (filename, 
-                                                           parent_clause[3]))
-            raise FuseOSError(EIO)
-
-=======
                               "parent with ID [%s].",
                               filename, parent_clause[3])
 
             raise FuseOSError(EIO)
 
-        _logger.debug("Registering created file in cache.")
-
->>>>>>> 696174f2
         path_relations = PathRelations.get_instance()
 
         try:
             path_relations.register_entry(entry)
         except:
-<<<<<<< HEAD
             _logger.exception("Could not register created file in cache.")
             raise FuseOSError(EIO)
 
-        _logger.info("Inner-create of [%s] completed." % 
-                        (distilled_filepath))
-=======
-            _logger.exception("Could not register created file in cache: [%s]", 
-                              entry)
-
-            raise FuseOSError(EIO)
-
         _logger.info("Inner-create of [%s] completed.", distilled_filepath)
->>>>>>> 696174f2
 
         return (entry, path, filename, mime_type)
 
@@ -511,40 +340,21 @@
     def create(self, raw_filepath, mode):
         """Create a new file. This always precedes a write."""
 
-<<<<<<< HEAD
-=======
-        _logger.debug("Acquiring file-handle.")
-
->>>>>>> 696174f2
         try:
             fh = OpenedManager.get_instance().get_new_handle()
         except:
             _logger.exception("Could not acquire file-handle for create of "
-<<<<<<< HEAD
-                                 "[%s]." % (raw_filepath))
-=======
                               "[%s].", raw_filepath)
 
->>>>>>> 696174f2
             raise FuseOSError(EIO)
 
         (entry, path, filename, mime_type) = self.__create(raw_filepath)
 
-<<<<<<< HEAD
-=======
-        _logger.debug("Building OpenedFile object for created file.")
-
->>>>>>> 696174f2
         try:
             opened_file = OpenedFile(entry.id, path, filename, 
                                      not entry.is_visible, mime_type)
         except:
             _logger.exception("Could not create OpenedFile object for "
-<<<<<<< HEAD
-                                 "created file.")
-            raise FuseOSError(EIO)
-
-=======
                               "created file.")
 
             raise FuseOSError(EIO)
@@ -552,74 +362,43 @@
         _logger.debug("Registering OpenedFile object with handle (%d), "
                       "path [%s], and ID [%s].", fh, raw_filepath, entry.id)
 
->>>>>>> 696174f2
         try:
             OpenedManager.get_instance().add(opened_file, fh=fh)
         except:
             _logger.exception("Could not register OpenedFile for created "
-<<<<<<< HEAD
-                                 "file.")
-            raise FuseOSError(EIO)
-
-=======
                               "file: [%s]", opened_file)
 
             raise FuseOSError(EIO)
 
         _logger.debug("File created, opened, and completely registered.")
 
->>>>>>> 696174f2
         return fh
 
     @dec_hint(['filepath', 'flags'])
     def open(self, filepath, flags):
 # TODO: Fail if does not exist and the mode/flags is read only.
 
-<<<<<<< HEAD
-=======
-        _logger.debug("Building OpenedFile object for file being opened.")
-
->>>>>>> 696174f2
         try:
             opened_file = OpenedFile.create_for_requested_filepath(filepath)
         except GdNotFoundError:
             _logger.exception("Could not create handle for requested [%s] "
-<<<<<<< HEAD
-                                 "(open)." % (filepath))
+                              "(open)." % (filepath))
             raise FuseOSError(ENOENT)
         except:
             _logger.exception("Could not create OpenedFile object for "
-                                 "opened filepath [%s]." % (filepath))
-            raise FuseOSError(EIO)
-
-=======
-                              "(open).", filepath)
-
-            raise FuseOSError(ENOENT)
-        except:
-            _logger.exception("Could not create OpenedFile object for "
-                              "opened filepath [%s].", filepath)
-            raise FuseOSError(EIO)
-
-        _logger.debug("Created OpenedFile object [%s].", opened_file)
-
->>>>>>> 696174f2
+                                 "opened filepath [%s].", filepath)
+            raise FuseOSError(EIO)
+
         try:
             fh = OpenedManager.get_instance().add(opened_file)
         except:
             _logger.exception("Could not register OpenedFile for opened "
-<<<<<<< HEAD
-                                 "file.")
-            raise FuseOSError(EIO)
-
-=======
                               "file.")
 
             raise FuseOSError(EIO)
 
         _logger.debug("File opened.")
 
->>>>>>> 696174f2
         return fh
 
     @dec_hint(['filepath', 'fh'])
@@ -630,22 +409,12 @@
             OpenedManager.get_instance().remove_by_fh(fh)
         except:
             _logger.exception("Could not remove OpenedFile for handle with "
-<<<<<<< HEAD
-                                 "ID (%d) (release)." % (fh))
-=======
                               "ID (%d) (release).", fh)
 
->>>>>>> 696174f2
             raise FuseOSError(EIO)
 
     @dec_hint(['filepath', 'data', 'offset', 'fh'], ['data'])
     def write(self, filepath, data, offset, fh):
-<<<<<<< HEAD
-=======
-
-        _logger.debug("Write data length is (%d).", len(data))
-
->>>>>>> 696174f2
         try:
             opened_file = OpenedManager.get_instance().get_by_fh(fh=fh)
         except:
@@ -658,11 +427,6 @@
             _logger.exception("Could not queue file-update.")
             raise FuseOSError(EIO)
 
-<<<<<<< HEAD
-=======
-        _logger.debug("Write queued.")
-
->>>>>>> 696174f2
         return len(data)
 
     @dec_hint(['filepath', 'fh'])
@@ -686,22 +450,6 @@
 
         path_relations = PathRelations.get_instance()
 
-<<<<<<< HEAD
-        try:
-            entry_clause = path_relations.get_clause_from_path(filepath)
-        except GdNotFoundError:
-            _logger.exception("Could not process [%s] (rmdir).")
-            raise FuseOSError(ENOENT)
-        except:
-            _logger.exception("Could not get clause from file-path [%s] "
-                              "(rmdir)." % (filepath))
-            raise FuseOSError(EIO)
-
-        if not entry_clause:
-            _logger.error("Path [%s] does not exist for rmdir()." % (filepath))
-=======
-        _logger.debug("Removing directory [%s]." % (filepath))
-
         try:
             entry_clause = path_relations.get_clause_from_path(filepath)
         except GdNotFoundError:
@@ -714,75 +462,44 @@
 
         if not entry_clause:
             _logger.error("Path [%s] does not exist for rmdir().", filepath)
->>>>>>> 696174f2
             raise FuseOSError(ENOENT)
 
         entry_id = entry_clause[CLAUSE_ID]
         normalized_entry = entry_clause[CLAUSE_ENTRY]
 
         # Check if not a directory.
-
-<<<<<<< HEAD
-        if not normalized_entry.is_directory:
-            _logger.error("Can not rmdir() non-directory [%s] with ID [%s].", filepath, entry_id)
-=======
-        _logger.debug("Ensuring it is a directory.")
 
         if not normalized_entry.is_directory:
             _logger.error("Can not rmdir() non-directory [%s] with ID [%s].", 
                           filepath, entry_id)
 
->>>>>>> 696174f2
             raise FuseOSError(ENOTDIR)
 
         # Ensure the folder is empty.
 
-<<<<<<< HEAD
-=======
-        _logger.debug("Checking if empty.")
-
->>>>>>> 696174f2
         try:
             found = drive_proxy('get_children_under_parent_id', 
                                 parent_id=entry_id,
                                 max_results=1)
         except:
             _logger.exception("Could not determine if directory to be removed "
-<<<<<<< HEAD
-                              "has children." % (entry_id))
-=======
                               "has children.", entry_id)
 
->>>>>>> 696174f2
             raise FuseOSError(EIO)
 
         if found:
             raise FuseOSError(ENOTEMPTY)
 
-<<<<<<< HEAD
-=======
-        _logger.debug("Doing remove of directory [%s] with ID [%s].",
-                      filepath, entry_id)
-
->>>>>>> 696174f2
         try:
             drive_proxy('remove_entry', normalized_entry=normalized_entry)
         except (NameError):
             raise FuseOSError(ENOENT)
         except:
-<<<<<<< HEAD
-            _logger.exception("Could not remove directory [%s] with ID [%s]." % 
-                              (filepath, entry_id))
-            raise FuseOSError(EIO)
-# TODO: Remove from cache.
-=======
             _logger.exception("Could not remove directory [%s] with ID [%s].",
                               filepath, entry_id)
 
             raise FuseOSError(EIO)
 # TODO: Remove from cache.
-        _logger.debug("Directory removal complete.")
->>>>>>> 696174f2
 
     # Not supported. Google Drive doesn't fit within this model.
     @dec_hint(['filepath', 'mode'])
@@ -859,12 +576,6 @@
 
     @dec_hint(['filepath_old', 'filepath_new'])
     def rename(self, filepath_old, filepath_new):
-<<<<<<< HEAD
-=======
-
-        _logger.debug("Renaming [%s] to [%s].", filepath_old, filepath_new)
-
->>>>>>> 696174f2
         # Make sure the old filepath exists.
         (entry, path, filename_old) = get_entry_or_raise(filepath_old)
 
@@ -883,12 +594,7 @@
             entry = drive_proxy('rename', normalized_entry=entry, 
                                 new_filename=filename_new_raw)
         except:
-<<<<<<< HEAD
-            _logger.exception("Could not update entry [%s] for rename." %
-                                 (entry))
-=======
             _logger.exception("Could not update entry [%s] for rename.", entry)
->>>>>>> 696174f2
             raise FuseOSError(EIO)
 
         # Update our knowledge of the entry.
@@ -898,74 +604,42 @@
         try:
             path_relations.register_entry(entry)
         except:
-<<<<<<< HEAD
-            _logger.exception("Could not register renamed entry: %s" % 
-                                 (entry))
-=======
             _logger.exception("Could not register renamed entry: %s", entry)
->>>>>>> 696174f2
             raise FuseOSError(EIO)
 
     @dec_hint(['filepath', 'length', 'fh'])
     def truncate(self, filepath, length, fh=None):
-<<<<<<< HEAD
         if fh is not None:
-=======
-        _logger.debug("Truncating file-path [%s] with FH [%s].", filepath, fh)
-
-        if fh is not None:
-            _logger.debug("Doing truncate by FH (%d).", fh)
-        
->>>>>>> 696174f2
             try:
                 opened_file = OpenedManager.get_instance().get_by_fh(fh)
             except:
                 _logger.exception("Could not retrieve OpenedFile for handle "
-<<<<<<< HEAD
-                                     "with ID (%d) (truncate)." % (fh))
+                                  "with ID (%d) (truncate).", fh)
+
                 raise FuseOSError(EIO)
 
-=======
-                                  "with ID (%d) (truncate).", fh)
-                raise FuseOSError(EIO)
-
             _logger.debug("Truncating and clearing FH: %s", opened_file)
 
             opened_file.reset_state()
 
->>>>>>> 696174f2
             entry_id = opened_file.entry_id
             cache = EntryCache.get_instance().cache
 
             try:
                 entry = cache.get(entry_id)
             except:
-<<<<<<< HEAD
-                _logger.exception("Could not fetch normalized entry with "
-                                     "ID [%s] for truncate with FH." % 
-                                     (entry_id))
-=======
                 _logger.exception("Could not fetch normalized entry with ID "
                                   "[%s] for truncate with FH.", entry_id)
->>>>>>> 696174f2
                 raise
 
-<<<<<<< HEAD
             opened_file.truncate(length)
         else:
             (entry, path, filename) = get_entry_or_raise(filepath)
-=======
-        _logger.debug("Sending truncate request for [%s].", entry)
->>>>>>> 696174f2
 
         try:
             entry = drive_proxy('truncate', normalized_entry=entry)
         except:
-<<<<<<< HEAD
-            _logger.exception("Could not truncate entry [%s]." % (entry))
-=======
             _logger.exception("Could not truncate entry [%s].", entry)
->>>>>>> 696174f2
             raise FuseOSError(EIO)
 
 # TODO(dustin): It would be a lot quicker if we truncate our temporary file 
@@ -981,23 +655,6 @@
 # behavior.
         path_relations = PathRelations.get_instance()
 
-<<<<<<< HEAD
-        try:
-            entry_clause = path_relations.get_clause_from_path(file_path)
-        except GdNotFoundError:
-            _logger.exception("Could not process [%s] (unlink).")
-            raise FuseOSError(ENOENT)
-        except:
-            _logger.exception("Could not get clause from file-path [%s] "
-                                 "(unlink)." % (file_path))
-            raise FuseOSError(EIO)
-
-        if not entry_clause:
-            _logger.error("Path [%s] does not exist for unlink()." % 
-                             (file_path))
-=======
-        _logger.debug("Removing file [%s].", file_path)
-
         try:
             entry_clause = path_relations.get_clause_from_path(file_path)
         except GdNotFoundError:
@@ -1013,22 +670,12 @@
             _logger.error("Path [%s] does not exist for unlink().",
                           file_path)
 
->>>>>>> 696174f2
             raise FuseOSError(ENOENT)
 
         entry_id = entry_clause[CLAUSE_ID]
         normalized_entry = entry_clause[CLAUSE_ENTRY]
 
         # Check if a directory.
-
-<<<<<<< HEAD
-        if normalized_entry.is_directory:
-            _logger.error("Can not unlink() directory [%s] with ID [%s]. "
-                             "Must be file.", file_path, entry_id)
-            raise FuseOSError(errno.EISDIR)
-
-=======
-        _logger.debug("Ensuring it is a file (not a directory).")
 
         if normalized_entry.is_directory:
             _logger.error("Can not unlink() directory [%s] with ID [%s]. "
@@ -1036,10 +683,6 @@
 
             raise FuseOSError(errno.EISDIR)
 
-        _logger.debug("Doing remove of directory [%s] with ID [%s].",
-                      file_path, entry_id)
-
->>>>>>> 696174f2
         # Remove online. Complements local removal (if not found locally, a 
         # follow-up request checks online).
 
@@ -1048,60 +691,31 @@
         except (NameError):
             raise FuseOSError(ENOENT)
         except:
-<<<<<<< HEAD
-            _logger.exception("Could not remove file [%s] with ID [%s]." % 
-                                 (file_path, entry_id))
-=======
             _logger.exception("Could not remove file [%s] with ID [%s].",
                               file_path, entry_id)
 
->>>>>>> 696174f2
             raise FuseOSError(EIO)
 
         # Remove from cache. Will no longer be able to be found, locally.
 
-<<<<<<< HEAD
-=======
-        _logger.debug("Removing all trace of entry [%s] from cache "
-                      "(unlink).", normalized_entry)
-
->>>>>>> 696174f2
         try:
             PathRelations.get_instance().remove_entry_all(entry_id)
         except:
             _logger.exception("There was a problem removing entry [%s] "
-<<<<<<< HEAD
-                                 "from the caches." % (normalized_entry))
-=======
                               "from the caches.", normalized_entry)
->>>>>>> 696174f2
             raise
 
         # Remove from among opened-files.
 
-<<<<<<< HEAD
-=======
-        _logger.debug("Removing all opened-files for [%s].", file_path)
-
->>>>>>> 696174f2
         try:
             opened_file = OpenedManager.get_instance().\
                             remove_by_filepath(file_path)
         except:
             _logger.exception("There was an error while removing all "
-<<<<<<< HEAD
                                  "opened-file instances for file [%s] "
-                                 "(remove)." % (file_path))
-            raise FuseOSError(EIO)
-
-=======
-                              "opened-file instances for file [%s] "
-                              "(remove).", file_path)
-            raise FuseOSError(EIO)
-
-        _logger.debug("File removal complete.")
-
->>>>>>> 696174f2
+                                 "(remove).", file_path)
+            raise FuseOSError(EIO)
+
     @dec_hint(['raw_path', 'times'])
     def utimens(self, raw_path, times=None):
         """Set the file times."""
@@ -1117,31 +731,16 @@
         mtime_phrase = get_flat_normal_fs_time_from_epoch(mtime)
         atime_phrase = get_flat_normal_fs_time_from_epoch(atime)
 
-<<<<<<< HEAD
-=======
-        _logger.debug("Updating entry [%s] with m-time [%s] and a-time "
-                      "[%s].", entry, mtime_phrase, atime_phrase)
-
->>>>>>> 696174f2
         try:
             entry = drive_proxy('update_entry', normalized_entry=entry, 
                                 modified_datetime=mtime_phrase,
                                 accessed_datetime=atime_phrase)
         except:
-<<<<<<< HEAD
-            _logger.exception("Could not update entry [%s] for times." %
-                                 (entry))
-            raise FuseOSError(EIO)
-
-=======
-            _logger.exception("Could not update entry [%s] for times.", entry)
-            raise FuseOSError(EIO)
-
-        _logger.debug("Entry [%s] mtime is now [%s] and atime is now "
-                      "[%s].", 
-                      entry, entry.modified_date, entry.atime_byme_date)
-
->>>>>>> 696174f2
+            _logger.exception("Could not update entry [%s] for times.",
+                              entry)
+
+            raise FuseOSError(EIO)
+
         return 0
 
     @dec_hint(['path'])
