import logging
import resource
import re
import time
import os

from errno import *
from threading import Lock, RLock
from collections import deque
from fuse import FuseOSError
from tempfile import NamedTemporaryFile
from os import unlink, utime, makedirs
from os.path import isdir

from gdrivefs.conf import Conf
from gdrivefs.errors import ExportFormatError, GdNotFoundError
from gdrivefs.gdfs.fsutility import dec_hint, split_path, build_filepath
from gdrivefs.gdfs.displaced_file import DisplacedFile
from gdrivefs.cache.volume import PathRelations, EntryCache, path_resolver, \
                                  CLAUSE_ID, CLAUSE_ENTRY
from gdrivefs.gdtool.drive import drive_proxy

_logger = logging.getLogger(__name__)

temp_path = ("%s/local" % (Conf.get('file_download_temp_path')))
if isdir(temp_path) is False:
    makedirs(temp_path)

def get_temp_filepath(normalized_entry, mime_type):
    temp_filename = ("%s.%s" % 
                     (normalized_entry.id, mime_type.replace('/', '+'))).\
                    encode('ascii')

    temp_path = Conf.get('file_download_temp_path')
    return ("%s/local/%s" % (temp_path, temp_filename))


class OpenedManager(object):
    """Manages all of the currently-open files."""

    __instance = None
    __singleton_lock = Lock()
    __opened_lock = RLock()
    __fh_counter = 1

    @staticmethod
    def get_instance():
        with OpenedManager.__singleton_lock:
            if OpenedManager.__instance is None:
                OpenedManager.__instance = OpenedManager()

            return OpenedManager.__instance

    def __init__(self):
        self.__opened = {}
        self.__opened_byfile = {}

    def __get_max_handles(self):

        return resource.getrlimit(resource.RLIMIT_NOFILE)[0]

    def get_new_handle(self):
        """Get a handle for a file that's about to be opened. Note that the 
        handles start at (1), so there are a lot of "+ 1" occurrences below.
        """

        max_handles = self.__get_max_handles()

        with OpenedManager.__opened_lock:
            if len(self.__opened) >= (max_handles + 1):
                raise FuseOSError(EMFILE)

            safety_counter = max_handles
            while safety_counter >= 1:
                OpenedManager.__fh_counter += 1

                if OpenedManager.__fh_counter >= (max_handles + 1):
                    OpenedManager.__fh_counter = 1

                if OpenedManager.__fh_counter not in self.__opened:
                    _logger.debug("Assigning file-handle (%d).",
                                  OpenedManager.__fh_counter)

                    return OpenedManager.__fh_counter
                
        message = "Could not allocate new file handle. Safety breach."
        _logger.error(message)
        raise Exception(message)

    def add(self, opened_file, fh=None):
        """Registered an OpenedFile object."""

        if opened_file.__class__.__name__ != 'OpenedFile':
            message = "Can only register an OpenedFile as an opened-file."

            _logger.error(message)
            raise Exception(message)

        with OpenedManager.__opened_lock:
            if not fh:
                fh = self.get_new_handle()

            elif fh in self.__opened:
                message = ("Opened-file with file-handle (%d) has already been"
                           " registered." % (opened_file.fh))

                _logger.error(message)
                raise Exception(message)

            self.__opened[fh] = opened_file

            file_path = opened_file.file_path
            if file_path in self.__opened_byfile:
                self.__opened_byfile[file_path].append(fh)
            else:
                self.__opened_byfile[file_path] = [fh]

            return fh

    def remove_by_fh(self, fh):
        """Remove an opened-file, by the handle."""

        with OpenedManager.__opened_lock:
            _logger.debug("Closing opened-file with handle (%d).", fh)

            self.__opened[fh].cleanup()

            file_path = self.__opened[fh].file_path
            del self.__opened[fh]
            
            try:
                self.__opened_byfile[file_path].remove(fh)
            except ValueError:
                raise ValueError("Could not remove handle (%d) from list of "
                                 "open-handles for file-path [%s]: %s" % 
                                 (fh, file_path, 
                                  self.__opened_byfile[file_path]))

            if not self.__opened_byfile[file_path]:
                del self.__opened_byfile[file_path]

    def remove_by_filepath(self, file_path):

        _logger.debug("Removing all open handles for file-path [%s].",
                      file_path)

        count = 0

        with OpenedManager.__opened_lock:
            try:
                for fh in self.__opened_byfile[file_path]:
                    self.remove_by_fh(fh)
                    count += 1
            except KeyError:
                pass

        _logger.debug("(%d) file-handles removed for file-path [%s].",
                      count, file_path)

    def get_by_fh(self, fh):
        """Retrieve an opened-file, by the handle."""

        with OpenedManager.__opened_lock:
            if fh not in self.__opened:
                message = ("Opened-file with file-handle (%d) is not "
                          "registered (get_by_fh)." % (fh))

                _logger.error(message)
                raise Exception(message)

            return self.__opened[fh]

            
class OpenedFile(object):
    """This class describes a single open file, and manages changes."""

    __update_lock = Lock()
    __download_lock = Lock()

    @staticmethod
    def create_for_requested_filepath(filepath):
        """Process the file/path that was requested (potential export-type 
        directive, dot-prefix, etc..), and build an opened-file object using 
        the information.
        """

        _logger.debug("Creating OpenedFile for [%s].", filepath)

        # Process/distill the requested file-path.

        try:
            result = split_path(filepath, path_resolver)
            (parent_clause, path, filename, mime_type, is_hidden) = result
        except GdNotFoundError:
            _logger.exception("Could not process [%s] (create_for_requested).",
                              filepath)

            raise FuseOSError(ENOENT)

        distilled_filepath = build_filepath(path, filename)

        # Look-up the requested entry.

        path_relations = PathRelations.get_instance()

        try:
            entry_clause = path_relations.get_clause_from_path(distilled_filepath)
        except:
            _logger.exception("Could not try to get clause from path [%s] "
                              "(OpenedFile).", distilled_filepath)

            raise FuseOSError(EIO)

        if not entry_clause:
            _logger.debug("Path [%s] does not exist for stat().", path)
            raise FuseOSError(ENOENT)

        entry = entry_clause[CLAUSE_ENTRY]

        # Normalize the mime-type by considering what's available for download. 
        # We're going to let the requests that didn't provide a mime-type fail 
        # right here. It will give us the opportunity to try a few options to 
        # get the file.

        try:
            final_mimetype = entry.normalize_download_mimetype(mime_type)
        except ExportFormatError:
            _logger.exception("There was an export-format error "
                              "(create_for_requested_filesystem).")

            raise FuseOSError(ENOENT)
        except:
            _logger.exception("Could not normalize mime-type [%s] for entry"
                              "[%s].", mime_type, entry)

            raise FuseOSError(EIO)

        if final_mimetype != mime_type:
            _logger.info("Entry being opened will be opened as [%s] rather "
                         "than [%s].", final_mimetype, mime_type)

        # Build the object.

        return OpenedFile(
                entry_clause[CLAUSE_ID], 
                path, 
                filename, 
                is_hidden, 
                final_mimetype)

    def __init__(self, entry_id, path, filename, is_hidden, mime_type):

        _logger.info("Opened-file object created for entry-ID [%s] and path "
                     "(%s).", entry_id, path)

        self.__entry_id = entry_id
        self.__path = path
        self.__filename = filename
        self.__is_hidden = is_hidden
        
        self.__mime_type = mime_type
        self.__cache = EntryCache.get_instance().cache

        self.reset_state()

        try:
            entry = self.__get_entry_or_raise()
        except:
            self.__log.exception("Could not get entry with ID [%s] for "
                                 "write-flush." % (self.__entry_id))
            raise

        self.__temp_filepath = get_temp_filepath(entry, self.mime_type)

    def reset_state(self):
        self.__is_loaded = False
        self.__is_dirty = False

    def __repr__(self):
        replacements = {'entry_id': self.__entry_id, 
                        'filename': self.__filename, 
                        'mime_type': self.__mime_type, 
                        'is_loaded': self.__is_loaded, 
                        'is_dirty': self.__is_dirty }

        return ("<OF [%(entry_id)s] F=[%(filename)s] MIME=[%(mime_type)s] "
                "LOADED=[%(is_loaded)s] DIRTY= [%(is_dirty)s]>" % replacements)

# TODO: !! Make sure the "changes" thread is still going, here.

    def cleanup(self):
        """Remove temporary files."""
    
        pass

    def __get_entry_or_raise(self):
        """We can never be sure that the entry will still be known to the 
        system. Grab it and throw an error if it's not available. 
        Simultaneously, this allows us to lazy-load the entry.
        """

        _logger.debug("Retrieving entry for opened-file with entry-ID "
                      "[%s].", self.__entry_id)

        return self.__cache.get(self.__entry_id)

    def __load_base_from_remote(self):
        """Download the data for the entry that we represent. This is probably 
        a file, but could also be a stub for -any- entry.
        """

        entry = self.__get_entry_or_raise()

        _logger.debug("Ensuring local availability of [%s].", entry)

        temp_filepath = get_temp_filepath(entry, self.mime_type)

        _logger.debug("__load_base_from_remote about to download.")

        with self.__class__.__download_lock:
            # Get the current version of the write-cache file, or note that we 
            # don't have it.

<<<<<<< HEAD
            self.__log.info("Attempting local cache update of file [%s] for "
                            "entry [%s] and mime-type [%s]." % 
                            (temp_filepath, entry, self.mime_type))
=======
            _logger.info("Attempting local cache update of file [%s] for entry"
                         "[%s] and mime-type [%s].",
                         temp_file_path, entry, self.mime_type)
>>>>>>> 696174f2

            if entry.requires_mimetype:
                length = DisplacedFile.file_size

                d = DisplacedFile(entry)
                stub_data = d.deposit_file(self.mime_type)

<<<<<<< HEAD
                    with file(temp_filepath, 'w') as f:
                        f.write(stub_data)
                except:
                    self.__log.exception("Could not deposit to file [%s] from "
                                         "entry [%s]." % (temp_filepath, 
                                                          entry))
                    raise
=======
                with file(temp_file_path, 'w') as f:
                    f.write(stub_data)
>>>>>>> 696174f2

# TODO: Accommodate the cache for displaced-files.
                cache_fault = True

            else:
<<<<<<< HEAD
                self.__log.info("Executing the download.")
=======
                _logger.debug("Executing the download.")
>>>>>>> 696174f2
                
                try:
# TODO(dustin): Confirm that this will inherit an existing file (same mtime, 
#               same size).
                    result = drive_proxy('download_to_local', 
                                         output_file_path=temp_filepath,
                                         normalized_entry=entry,
                                         mime_type=self.mime_type)

                    (length, cache_fault) = result
                except ExportFormatError:
                    _logger.exception("There was an export-format error.")
                    raise FuseOSError(ENOENT)

<<<<<<< HEAD
            self.__log.info("Download complete.  cache_fault= [%s] "
                            "__is_loaded= [%s]" % 
                            (cache_fault, self.__is_loaded))
=======
            _logger.debug("Download complete.  cache_fault= [%s] "
                          "__is_loaded= [%s]", cache_fault, self.__is_loaded)

            # We've either not loaded it, yet, or it has changed.
            if cache_fault or not self.__is_loaded:
                with self.__class__.__update_lock:
                    _logger.debug("Checking queued items for fault.")

                    if cache_fault:
                        if self.__is_dirty:
                            _logger.error("Entry [%s] has been changed. "
                                          "Forcing buffer updates, and "
                                          "clearing uncommitted updates.",
                                          entry)
                        else:
                            _logger.debug("Entry [%s] has changed. "
                                          "Updating buffers.", entry)

                    _logger.debug("Loading buffers.")

                    with open(temp_file_path, 'rb') as f:
                        # Read the locally cached file in.

# TODO(dustin): This is the source of:
# 1) An enormous slowdown where we first have to write the data, and then have to read it back.
# 2) An enormous resource burden.
                        data = f.read()

                        read_blocksize = \
                            Conf.get('default_buffer_read_blocksize')
                        
                        self.__buffer = BufferSegments(
                                            data, 
                                            read_blocksize)

                        self.__is_dirty = False

                    self.__is_loaded = True
>>>>>>> 696174f2

        _logger.debug("__load_base_from_remote complete.")
        return cache_fault

    @dec_hint(['offset', 'data'], ['data'], 'OF')
    def add_update(self, offset, data):
        """Queue an update to this file."""

<<<<<<< HEAD
        self.__log.info("Applying update for offset (%d) and length (%d)." % 
                        (offset, len(data)))

        try:
            self.__load_base_from_remote()
        except:
            self.__log.exception("Could not load entry to local cache [%s]." % 
                                 (self.__temp_filepath))
            raise
=======
        _logger.debug("Applying update for offset (%d) and length (%d).",
                      offset, len(data))

        self.__load_base_from_remote()
>>>>>>> 696174f2

        _logger.debug("Base loaded for add_update.")

        with self.__class__.__update_lock:
            with open(self.__temp_filepath, 'r+') as f:
                f.seek(offset)
                f.write(data)

            self.__is_dirty = True

    @dec_hint(['length'], ['length'], 'OF')
    def truncate(self, length):
        try:
            self.__load_base_from_remote()
        except:
            self.__log.exception("Could not load entry to local cache [%s]." % 
                                 (self.__temp_filepath))
            raise

        self.__log.debug("Base loaded for truncate.")

        entry = self.__get_entry_or_raise()

        with self.__class__.__update_lock:
            with open(self.__temp_filepath, 'r+') as f:
                f.truncate(length)

            gd_mtime_epoch = time.mktime(
                                entry.modified_date.timetuple())

# TODO(dustin): Shouldn't we be taking the first time component (atime?) from the entry?
            os.utime(self.__temp_filepath, (time.time(), gd_mtime_epoch))

            self.__is_dirty = True

# TODO(dustin): We still have to make sure the mtime is set to match

    @dec_hint(prefix='OF')
    def flush(self):
        """The OS wants to effect any changes made to the file."""

        _logger.debug("Retrieving entry for write-flush.")

        entry = self.__get_entry_or_raise()
        cache_fault = self.__load_base_from_remote()
<<<<<<< HEAD

# TODO(dustin): We need to be able to do updates for separate files in 
#               parallel.
        with self.__class__.__update_lock:
            if self.__is_dirty is False:
                self.__log.debug("Flush will be skipped because there are no "
                                 "changes.")
                return

            # Push to GD.

#            os.stat(self.__temp

            self.__log.debug("Pushing (%d) bytes for entry with ID from [%s] "
                             "to GD for file-path [%s]." % 
                             (self.__buffer.length, entry.id, self.__temp_filepath))

# TODO: Will this automatically update mtime?
# TODO(dustin): We need to be able to update individual slices of the file 
#               (maybe only if we've affected less than X% of the file).
            try:
                entry = drive_proxy('update_entry', 
                                    normalized_entry=entry, 
                                    filename=entry.title, 
                                    data_filepath=self.__temp_filepath, 
                                    mime_type=self.mime_type, 
                                    parents=entry.parents, 
                                    is_hidden=self.__is_hidden)
            except:
                self.__log.exception("Could not localize displaced file with "
                                     "entry having ID [%s]." % (entry.id))
                raise
=======
    
        with self.__class__.__update_lock:
            if self.__is_dirty is False:
                _logger.debug("Flush will be skipped because there are no "
                              "changes.")
# TODO: Raise an exception?
                return

            # Write back out to the temporary file.

            _logger.debug("Writing buffer to temporary file.")
# TODO: Make sure to uncache the temp data if self.temp_file_path is not None.

            mime_type = self.mime_type

            # If we've already opened a work file, use it. Else, use a 
            # temporary file that we'll close at the end of the method.
            if self.__is_loaded:
                is_temp = False

                temp_file_path = get_temp_filepath(entry, mime_type)
                                                   
                with file(temp_file_path, 'w') as f:
                    for block in self.__buffer.read():
                        f.write(block)
                                                   
                write_filepath = temp_file_path
            else:
                is_temp = True
            
                with NamedTemporaryFile(delete=False) as f:
                    write_filepath = f.name
                    for block in self.__buffer.read():
                        f.write(block)

            # Push to GD.

            _logger.debug("Pushing (%d) bytes for entry with ID from [%s] to"
                          "GD for file-path [%s].",
                          self.__buffer.length, entry.id, write_filepath)

# TODO: Update mtime?
            entry = drive_proxy('update_entry', 
                                normalized_entry=entry, 
                                filename=entry.title, 
                                data_filepath=write_filepath, 
                                mime_type=mime_type, 
                                parents=entry.parents, 
                                is_hidden=self.__is_hidden)
>>>>>>> 696174f2

            # Update the write-cache file to the official mtime. We won't 
            # redownload it on the next flush if it wasn't changed, 
            # elsewhere.

<<<<<<< HEAD
            self.__log.debug("Updating local write-cache file to official "
                             "mtime [%s]." % (entry.modified_date_epoch))

            try:
                utime(self.__temp_filepath, (entry.modified_date_epoch, 
                                             entry.modified_date_epoch))
            except:
                self.__log.exception("Could not update mtime of write-"
                                     "cache [%s] for entry with ID [%s], "
                                     "post-flush." % 
                                     (entry.modified_date_epoch, entry.id))
                raise
=======
                _logger.debug("Updating local write-cache file to official "
                              "mtime [%s].", entry.modified_date_epoch)

                utime(
                    write_filepath, 
                    (entry.modified_date_epoch, 
                     entry.modified_date_epoch))
>>>>>>> 696174f2

        # Immediately update our current cached entry.

        _logger.debug("Update successful. Updating local cache.")

        path_relations = PathRelations.get_instance()

        path_relations.register_entry(entry)

        self.__is_dirty = False

        _logger.info("Update complete on entry with ID [%s].", entry.id)

    @dec_hint(['offset', 'length'], prefix='OF')
    def read(self, offset, length):
        
        _logger.debug("Checking write-cache file (flush).")

        self.__load_base_from_remote()

# TODO: Refactor this into a paging mechanism.

        buffer_len = self.__buffer.length

        # Some files may have a length of (0) untill a particular type is 
        # chosen (the download-links).
        if buffer_len > 0:
            if offset >= buffer_len:
                raise IndexError("Offset (%d) exceeds length of data (%d)." % 
                                 (offset, buffer_len))

            if (offset + length) > buffer_len:
                _logger.debug("Requested length (%d) from offset (%d) "
                              "exceeds file length (%d). Truncated.",
                              length, offset, buffer_len)
                length = buffer_len

        data_blocks = [block for block in self.__buffer.read(offset, length)]
        data = ''.join(data_blocks)

        _logger.debug("(%d) bytes retrieved from slice (%d):(%d)/(%d).",
                      len(data), offset, length, self.__buffer.length)

        return data

    @property
    def mime_type(self):
        return self.__mime_type

    @property
    def entry_id(self):
        return self.__entry_id

    @property
    def file_path(self):
        return build_filepath(self.__path, self.__filename)
<|MERGE_RESOLUTION|>--- conflicted
+++ resolved
@@ -266,8 +266,8 @@
         try:
             entry = self.__get_entry_or_raise()
         except:
-            self.__log.exception("Could not get entry with ID [%s] for "
-                                 "write-flush." % (self.__entry_id))
+            _logger.exception("Could not get entry with ID [%s] for "
+                              "write-flush.", self.__entry_id)
             raise
 
         self.__temp_filepath = get_temp_filepath(entry, self.mime_type)
@@ -321,15 +321,9 @@
             # Get the current version of the write-cache file, or note that we 
             # don't have it.
 
-<<<<<<< HEAD
-            self.__log.info("Attempting local cache update of file [%s] for "
-                            "entry [%s] and mime-type [%s]." % 
-                            (temp_filepath, entry, self.mime_type))
-=======
             _logger.info("Attempting local cache update of file [%s] for entry"
                          "[%s] and mime-type [%s].",
                          temp_file_path, entry, self.mime_type)
->>>>>>> 696174f2
 
             if entry.requires_mimetype:
                 length = DisplacedFile.file_size
@@ -337,28 +331,14 @@
                 d = DisplacedFile(entry)
                 stub_data = d.deposit_file(self.mime_type)
 
-<<<<<<< HEAD
-                    with file(temp_filepath, 'w') as f:
-                        f.write(stub_data)
-                except:
-                    self.__log.exception("Could not deposit to file [%s] from "
-                                         "entry [%s]." % (temp_filepath, 
-                                                          entry))
-                    raise
-=======
                 with file(temp_file_path, 'w') as f:
                     f.write(stub_data)
->>>>>>> 696174f2
 
 # TODO: Accommodate the cache for displaced-files.
                 cache_fault = True
 
             else:
-<<<<<<< HEAD
-                self.__log.info("Executing the download.")
-=======
                 _logger.debug("Executing the download.")
->>>>>>> 696174f2
                 
                 try:
 # TODO(dustin): Confirm that this will inherit an existing file (same mtime, 
@@ -373,50 +353,8 @@
                     _logger.exception("There was an export-format error.")
                     raise FuseOSError(ENOENT)
 
-<<<<<<< HEAD
-            self.__log.info("Download complete.  cache_fault= [%s] "
-                            "__is_loaded= [%s]" % 
-                            (cache_fault, self.__is_loaded))
-=======
-            _logger.debug("Download complete.  cache_fault= [%s] "
-                          "__is_loaded= [%s]", cache_fault, self.__is_loaded)
-
-            # We've either not loaded it, yet, or it has changed.
-            if cache_fault or not self.__is_loaded:
-                with self.__class__.__update_lock:
-                    _logger.debug("Checking queued items for fault.")
-
-                    if cache_fault:
-                        if self.__is_dirty:
-                            _logger.error("Entry [%s] has been changed. "
-                                          "Forcing buffer updates, and "
-                                          "clearing uncommitted updates.",
-                                          entry)
-                        else:
-                            _logger.debug("Entry [%s] has changed. "
-                                          "Updating buffers.", entry)
-
-                    _logger.debug("Loading buffers.")
-
-                    with open(temp_file_path, 'rb') as f:
-                        # Read the locally cached file in.
-
-# TODO(dustin): This is the source of:
-# 1) An enormous slowdown where we first have to write the data, and then have to read it back.
-# 2) An enormous resource burden.
-                        data = f.read()
-
-                        read_blocksize = \
-                            Conf.get('default_buffer_read_blocksize')
-                        
-                        self.__buffer = BufferSegments(
-                                            data, 
-                                            read_blocksize)
-
-                        self.__is_dirty = False
-
-                    self.__is_loaded = True
->>>>>>> 696174f2
+            _logger.info("Download complete.  cache_fault= [%s] "
+                         "__is_loaded= [%s]", cache_fault, self.__is_loaded)
 
         _logger.debug("__load_base_from_remote complete.")
         return cache_fault
@@ -425,22 +363,15 @@
     def add_update(self, offset, data):
         """Queue an update to this file."""
 
-<<<<<<< HEAD
-        self.__log.info("Applying update for offset (%d) and length (%d)." % 
-                        (offset, len(data)))
+        _logger.info("Applying update for offset (%d) and length (%d).",
+                     offset, len(data))
 
         try:
             self.__load_base_from_remote()
         except:
-            self.__log.exception("Could not load entry to local cache [%s]." % 
-                                 (self.__temp_filepath))
+            _logger.exception("Could not load entry to local cache [%s].",
+                              self.__temp_filepath)
             raise
-=======
-        _logger.debug("Applying update for offset (%d) and length (%d).",
-                      offset, len(data))
-
-        self.__load_base_from_remote()
->>>>>>> 696174f2
 
         _logger.debug("Base loaded for add_update.")
 
@@ -456,11 +387,11 @@
         try:
             self.__load_base_from_remote()
         except:
-            self.__log.exception("Could not load entry to local cache [%s]." % 
-                                 (self.__temp_filepath))
+            _logger.exception("Could not load entry to local cache [%s].",
+                              self.__temp_filepath)
             raise
 
-        self.__log.debug("Base loaded for truncate.")
+        _logger.debug("Base loaded for truncate.")
 
         entry = self.__get_entry_or_raise()
 
@@ -486,23 +417,22 @@
 
         entry = self.__get_entry_or_raise()
         cache_fault = self.__load_base_from_remote()
-<<<<<<< HEAD
 
 # TODO(dustin): We need to be able to do updates for separate files in 
 #               parallel.
         with self.__class__.__update_lock:
             if self.__is_dirty is False:
-                self.__log.debug("Flush will be skipped because there are no "
-                                 "changes.")
+                _logger.debug("Flush will be skipped because there are no "
+                              "changes.")
                 return
 
             # Push to GD.
 
 #            os.stat(self.__temp
 
-            self.__log.debug("Pushing (%d) bytes for entry with ID from [%s] "
-                             "to GD for file-path [%s]." % 
-                             (self.__buffer.length, entry.id, self.__temp_filepath))
+            _logger.debug("Pushing (%d) bytes for entry with ID from [%s] "
+                          "to GD for file-path [%s].",
+                          self.__buffer.length, entry.id, self.__temp_filepath)
 
 # TODO: Will this automatically update mtime?
 # TODO(dustin): We need to be able to update individual slices of the file 
@@ -516,87 +446,26 @@
                                     parents=entry.parents, 
                                     is_hidden=self.__is_hidden)
             except:
-                self.__log.exception("Could not localize displaced file with "
-                                     "entry having ID [%s]." % (entry.id))
+                _logger.exception("Could not localize displaced file with "
+                                  "entry having ID [%s].", entry.id)
                 raise
-=======
-    
-        with self.__class__.__update_lock:
-            if self.__is_dirty is False:
-                _logger.debug("Flush will be skipped because there are no "
-                              "changes.")
-# TODO: Raise an exception?
-                return
-
-            # Write back out to the temporary file.
-
-            _logger.debug("Writing buffer to temporary file.")
-# TODO: Make sure to uncache the temp data if self.temp_file_path is not None.
-
-            mime_type = self.mime_type
-
-            # If we've already opened a work file, use it. Else, use a 
-            # temporary file that we'll close at the end of the method.
-            if self.__is_loaded:
-                is_temp = False
-
-                temp_file_path = get_temp_filepath(entry, mime_type)
-                                                   
-                with file(temp_file_path, 'w') as f:
-                    for block in self.__buffer.read():
-                        f.write(block)
-                                                   
-                write_filepath = temp_file_path
-            else:
-                is_temp = True
-            
-                with NamedTemporaryFile(delete=False) as f:
-                    write_filepath = f.name
-                    for block in self.__buffer.read():
-                        f.write(block)
-
-            # Push to GD.
-
-            _logger.debug("Pushing (%d) bytes for entry with ID from [%s] to"
-                          "GD for file-path [%s].",
-                          self.__buffer.length, entry.id, write_filepath)
-
-# TODO: Update mtime?
-            entry = drive_proxy('update_entry', 
-                                normalized_entry=entry, 
-                                filename=entry.title, 
-                                data_filepath=write_filepath, 
-                                mime_type=mime_type, 
-                                parents=entry.parents, 
-                                is_hidden=self.__is_hidden)
->>>>>>> 696174f2
 
             # Update the write-cache file to the official mtime. We won't 
             # redownload it on the next flush if it wasn't changed, 
             # elsewhere.
 
-<<<<<<< HEAD
-            self.__log.debug("Updating local write-cache file to official "
-                             "mtime [%s]." % (entry.modified_date_epoch))
+            _logger.debug("Updating local write-cache file to official "
+                          "mtime [%s].", entry.modified_date_epoch)
 
             try:
                 utime(self.__temp_filepath, (entry.modified_date_epoch, 
                                              entry.modified_date_epoch))
             except:
-                self.__log.exception("Could not update mtime of write-"
-                                     "cache [%s] for entry with ID [%s], "
-                                     "post-flush." % 
-                                     (entry.modified_date_epoch, entry.id))
+                _logger.exception("Could not update mtime of write-"
+                                  "cache [%s] for entry with ID [%s], "
+                                  "post-flush.",
+                                  entry.modified_date_epoch, entry.id)
                 raise
-=======
-                _logger.debug("Updating local write-cache file to official "
-                              "mtime [%s].", entry.modified_date_epoch)
-
-                utime(
-                    write_filepath, 
-                    (entry.modified_date_epoch, 
-                     entry.modified_date_epoch))
->>>>>>> 696174f2
 
         # Immediately update our current cached entry.
 
