import logging

from collections    import deque
from threading      import RLock
from datetime       import datetime

from gdrivefs.utility import utility
from gdrivefs.conf import Conf
from gdrivefs.gdtool.drive import drive_proxy
from gdrivefs.gdtool.account_info import AccountInfo
from gdrivefs.gdtool.normal_entry import NormalEntry
from gdrivefs.cache.cache_registry import CacheRegistry, CacheFault
from gdrivefs.cache.cacheclient_base import CacheClientBase
from gdrivefs.errors import GdNotFoundError

CLAUSE_ENTRY            = 0 # Normalized entry.
CLAUSE_PARENT           = 1 # List of parent clauses.
CLAUSE_CHILDREN         = 2 # List of 2-tuples describing children: (filename, clause)
CLAUSE_ID               = 3 # Entry ID.
CLAUSE_CHILDREN_LOADED  = 4 # All children loaded?

_logger = logging.getLogger(__name__)

def path_resolver(path):
    path_relations = PathRelations.get_instance()

    parent_clause = path_relations.get_clause_from_path(path)
    if not parent_clause:
#        logging.debug("Path [%s] does not exist for split.", path)
        raise GdNotFoundError()

    return (parent_clause[CLAUSE_ENTRY], parent_clause)


class PathRelations(object):
    """Manages physical path representations of all of the entries in our "
    account.
    """

    rlock = RLock()

    entry_ll = { }
    path_cache = { }
    path_cache_byid = { }

    @staticmethod
    def get_instance():

        with PathRelations.rlock:
            try:
                return CacheRegistry.__instance;
            except:
                pass

            CacheRegistry.__instance = PathRelations()
            return CacheRegistry.__instance

    def remove_entry_recursive(self, entry_id, is_update=False):
        """Remove an entry, all children, and any newly orphaned parents."""

        _logger.debug("Doing recursive removal of entry with ID [%s].", 
                      entry_id)

        to_remove = deque([ entry_id ])
        stat_placeholders = 0
        stat_folders = 0
        stat_files = 0
        removed = { }
        while 1:
            if not to_remove:
                break

            current_entry_id = to_remove.popleft()
            entry_clause = self.entry_ll[current_entry_id]

            # Any entry that still has children will be transformed into a 
            # placeholder, and not actually removed. Once the children are 
            # removed in this recursive process, we'll naturally clean-up the 
            # parent as a last step. Therefore, the number of placeholders will 
            # overlap with the number of folders (a placeholder must represent 
            # a folder. It is only there because the entry had children).

            if not entry_clause[0]:
                stat_placeholders += 1
            elif entry_clause[0].is_directory:
                stat_folders += 1
            else:
                stat_files += 1

            result = self.__remove_entry(current_entry_id, is_update)

            removed[current_entry_id] = True

            (current_orphan_ids, current_children_clauses) = result

            children_ids_to_remove = [ children[3] for children 
                                                in current_children_clauses ]

            to_remove.extend(current_orphan_ids)
            to_remove.extend(children_ids_to_remove)

        return (removed.keys(), (stat_folders + stat_files))

    def __remove_entry(self, entry_id, is_update=False):
        """Remove an entry. Updates references from linked entries, but does 
        not remove any other entries. We return a tuple, where the first item 
        is a list of any parents that, themselves, no longer have parents or 
        children, and the second item is a list of children to this entry.
        """

        with PathRelations.rlock:
            # Ensure that the entry-ID is valid.

            entry_clause = self.entry_ll[entry_id]
            
            # Clip from path cache.

            if entry_id in self.path_cache_byid:
                path = self.path_cache_byid[entry_id]
                del self.path_cache[path]
                del self.path_cache_byid[entry_id]

            # Clip us from the list of children on each of our parents.

            entry_parents = entry_clause[CLAUSE_PARENT]
            entry_children_tuples = entry_clause[CLAUSE_CHILDREN]

            parents_to_remove = [ ]
            children_to_remove = [ ]
            if entry_parents:
                for parent_clause in entry_parents:
                    # A placeholder has an entry and parents field (fields 
                    # 0, 1) of None.

                    (parent, parent_parents, parent_children, parent_id, \
                        all_children_loaded) = parent_clause

                    if all_children_loaded and not is_update:
                        all_children_loaded = False

                    # Integrity-check that the parent we're referencing is 
                    # still in the list.
                    if parent_id not in self.entry_ll:
                        _logger.warn("Parent with ID [%s] on entry with ID "
                                     "[%s] is not valid." % 
                                     (parent_id, entry_id))
                        continue
            
                    old_children_filenames = [ child_tuple[0] for child_tuple 
                                                in parent_children ]

                    updated_children = [ child_tuple for child_tuple 
                                         in parent_children 
                                         if child_tuple[1] != entry_clause ]

                    if parent_children != updated_children:
                        parent_children[:] = updated_children

                    else:
                        _logger.error("Entry with ID [%s] referenced parent "
                                      "with ID [%s], but not vice-versa." % 
                                      (entry_id, parent_id))

                    updated_children_filenames = [ child_tuple[0] 
                                                    for child_tuple
                                                    in parent_children ]

                    # If the parent now has no children and is a placeholder, 
                    # advise that we remove it.
                    if not parent_children and parent == None:
                        parents_to_remove.append(parent_id)

            # Remove/neutralize entry, now that references have been removed.

            set_placeholder = len(entry_children_tuples) > 0

            if set_placeholder:
                # Just nullify the entry information, but leave the clause. We 
                # had children that still need a parent.

                entry_clause[0] = None
                entry_clause[1] = None
            else:
                del self.entry_ll[entry_id]

        children_entry_clauses = [ child_tuple[1] for child_tuple 
                                    in entry_children_tuples ]

        return (parents_to_remove, children_entry_clauses)

    def remove_entry_all(self, entry_id, is_update=False):
        """Remove the the entry from both caches. EntryCache is more of an 
        entity look-up, whereas this (PathRelations) has a bunch of expanded 
        data regarding relationships and paths. This call will first remove the 
        relationships from here, and then the entry from the EntryCache.

        We do it in this order because if we were to remove entry from the core
        library (EntryCache) first, then all of the relationships here will 
        suddenly become invalid, and although the entry will be disregistered,
        because it has references from this linked-list, those objects will be
        very much alive. On the other hand, if we remove the entry from 
        PathRelations first, then, because of the locks, PathRelations will not
        be able to touch the relationships until after we're done, here. Ergo, 
        the only thing that can happen is that something may look at the entry
        in the library.
        """

        with PathRelations.rlock:
            cache = EntryCache.get_instance().cache

            removed_ids = [ entry_id ]
            if self.is_cached(entry_id):
                try:
                    removed_tuple = self.remove_entry_recursive(entry_id, \
                                                               is_update)
                except:
                    _logger.exception("Could not remove entry-ID from "
                                      "PathRelations. Still continuing, "
                                      "though.")

                (removed_ids, number_removed) = removed_tuple

            for removed_id in removed_ids:
                if cache.exists(removed_id):
                    try:
                        cache.remove(removed_id)
                    except:
                        _logger.exception("Could not remove entry-ID from "
                                          "the core cache. Still "
                                          "continuing, though.")

    def get_proper_filenames(self, entry_clause):
        """Return what was determined to be the unique filename for this "
        particular entry for each of its respective parents. This will return 
        the standard 'title' value as a scalar when the root entry, and a 
        dictionary of parent-IDs to unique-filenames when not.

        This call is necessary because GD allows duplicate filenames until any 
        one folder. Note that a consequence of both this and the fact that GD 
        allows the same file to be listed under multiple folders means that a 
        file may look like "filename" under one and "filename (2)" under 
        another.
        """

        with PathRelations.rlock:
            found = { }
            parents = entry_clause[1]
            if not parents:
                return entry_clause[0].title_fs

            else:
                for parent_clause in parents:
                    matching_children = [filename for filename, child_clause 
                                                  in parent_clause[2] 
                                                  if child_clause == entry_clause]
                    if not matching_children:
                        _logger.error("No matching entry-ID [%s] was not "
                                      "found among children of entry's "
                                      "parent with ID [%s] for proper-"
                                      "filename lookup." % 
                                      (entry_clause[3], parent_clause[3]))

                    else:
                        found[parent_clause[3]] = matching_children[0]

        return found

    def register_entry(self, normalized_entry):

        with PathRelations.rlock:
            if not normalized_entry.is_visible:
                return None

            if normalized_entry.__class__ is not NormalEntry:
                raise Exception("PathRelations expects to register an object "
                                "of type NormalEntry, not [%s]." % 
                                (type(normalized_entry)))

            entry_id = normalized_entry.id

<<<<<<< HEAD
#            self.__log.debug("Registering entry with ID [%s] within path-"
#                             "relations.", entry_id)
=======
            _logger.debug("Registering entry with ID [%s] within path-"
                          "relations.", entry_id)
>>>>>>> 696174f2

            if self.is_cached(entry_id, include_placeholders=False):
                self.remove_entry_recursive(entry_id, True)

            cache = EntryCache.get_instance().cache

            cache.set(normalized_entry.id, normalized_entry)

            # We do a linked list using object references.
            # (
            #   normalized_entry, 
            #   [ parent clause, ... ], 
            #   [ child clause, ... ], 
            #   entry-ID,
            #   < boolean indicating that we know about all children >
            # )

            if self.is_cached(entry_id, include_placeholders=True):
                entry_clause = self.entry_ll[entry_id]
                entry_clause[CLAUSE_ENTRY] = normalized_entry
                entry_clause[CLAUSE_PARENT] = [ ]
            else:
                entry_clause = [normalized_entry, [ ], [ ], entry_id, False]
                self.entry_ll[entry_id] = entry_clause

            entry_parents = entry_clause[CLAUSE_PARENT]
            title_fs = normalized_entry.title_fs

            parent_ids = normalized_entry.parents if normalized_entry.parents \
                                                  is not None else []

            for parent_id in parent_ids:

                # If the parent hasn't yet been loaded, install a placeholder.
                if self.is_cached(parent_id, include_placeholders=True):
                    parent_clause = self.entry_ll[parent_id]
                else:
                    parent_clause = [None, None, [ ], parent_id, False]
                    self.entry_ll[parent_id] = parent_clause

                if parent_clause not in entry_parents:
                    entry_parents.append(parent_clause)

                parent_children = parent_clause[CLAUSE_CHILDREN]
                filename_base = title_fs

                # Register among the children of this parent, but make sure we 
                # have a unique filename among siblings.

                i = 0
                current_variation = filename_base
                elected_variation = None
                while i <= 255:
                    if not [ child_name_tuple 
                             for child_name_tuple 
                             in parent_children 
                             if child_name_tuple[0] == current_variation ]:
                        elected_variation = current_variation
                        break
                        
                    i += 1
                    current_variation = filename_base + \
                                        utility.translate_filename_charset(
                                            ' (%d)' % (i))

                if elected_variation == None:
                    _logger.error("Could not register entry with ID [%s]. "
                                  "There are too many duplicate names in "
                                  "that directory." % (entry_id))
                    return

                # Register us in the list of children on this parents 
                # child-tuple list.
                parent_children.append((elected_variation, entry_clause))

        return entry_clause

    def __load_all_children(self, parent_id):
<<<<<<< HEAD
#        self.__log.debug("Loading children under parent with ID [%s].",
#                         parent_id)
=======
        _logger.debug("Loading children under parent with ID [%s].",
                      parent_id)
>>>>>>> 696174f2

        with PathRelations.rlock:
            children = drive_proxy('list_files', parent_id=parent_id)

            child_ids = [ ]
            if children:
<<<<<<< HEAD
#                self.__log.debug("(%d) children returned and will be "
#                                 "registered.", len(children))
=======
                _logger.debug("(%d) children returned and will be "
                              "registered.", len(children))
>>>>>>> 696174f2

                for child in children:
                        self.register_entry(child)

<<<<<<< HEAD
#                self.__log.debug("Looking up parent with ID [%s] for all-"
#                                 "children update.", parent_id)
=======
                _logger.debug("Looking up parent with ID [%s] for all-"
                              "children update.", parent_id)
>>>>>>> 696174f2

                parent_clause = self.__get_entry_clause_by_id(parent_id)

                parent_clause[4] = True

<<<<<<< HEAD
#                self.__log.debug("All children have been loaded.")
=======
                _logger.debug("All children have been loaded.")
>>>>>>> 696174f2

        return children

    def get_children_from_entry_id(self, entry_id):
        """Return the filenames contained in the folder with the given 
        entry-ID.
        """

<<<<<<< HEAD
#        self.__log.debug("Getting children under entry with ID [%s].",entry_id)
=======
        _logger.debug("Getting children under entry with ID [%s].", entry_id)
>>>>>>> 696174f2

        with PathRelations.rlock:
            entry_clause = self.__get_entry_clause_by_id(entry_id)
            if not entry_clause:
                message = ("Can not list the children for an unavailable "
                           "entry with ID [%s]." % (entry_id))

                _logger.error(message)
                raise Exception(message)

            if not entry_clause[4]:
                self.__load_all_children(entry_id)

            if not entry_clause[0].is_directory:
                message = ("Could not get child filenames for non-directory with "
                           "entry-ID [%s]." % (entry_id))

                _logger.error(message)
                raise Exception(message)

<<<<<<< HEAD
#            self.__log.debug("(%d) children found.",
#                             len(entry_clause[CLAUSE_CHILDREN]))
=======
            _logger.debug("(%d) children found.",
                          len(entry_clause[CLAUSE_CHILDREN]))
>>>>>>> 696174f2

            return entry_clause[CLAUSE_CHILDREN]

    def get_children_entries_from_entry_id(self, entry_id):

        children_tuples = self.get_children_from_entry_id(entry_id)

        children_entries = [(child_tuple[0], child_tuple[1][CLAUSE_ENTRY]) 
                                for child_tuple 
                                in children_tuples]

        return children_entries

    def get_clause_from_path(self, filepath):

<<<<<<< HEAD
#        self.__log.debug("Getting clause for path [%s].", filepath)
=======
        _logger.debug("Getting clause for path [%s].", filepath)
>>>>>>> 696174f2

        with PathRelations.rlock:
            path_results = self.find_path_components_goandget(filepath)

            (entry_ids, path_parts, success) = path_results
            if not success:
                return None

            entry_id = path_results[0][-1]
<<<<<<< HEAD
#            self.__log.debug("Found entry with ID [%s].", entry_id)
=======
            _logger.debug("Found entry with ID [%s].", entry_id)
>>>>>>> 696174f2

            # Make sure the entry is more than a placeholder.
            self.__get_entry_clause_by_id(entry_id)

            return self.entry_ll[entry_id]

    def find_path_components_goandget(self, path):
        """Do the same thing that find_path_components() does, except that 
        when we don't have record of a path-component, try to go and find it 
        among the children of the previous path component, and then try again.
        """

        with PathRelations.rlock:
            previous_results = []
            i = 0
            while 1:
<<<<<<< HEAD
#                self.__log.debug("Attempting to find path-components (go and "
#                                 "get) for path [%s].  CYCLE= (%d)", path, i)
=======
                _logger.debug("Attempting to find path-components (go and "
                              "get) for path [%s].  CYCLE= (%d)", path, i)
>>>>>>> 696174f2

                # See how many components can be found in our current cache.

                result = self.__find_path_components(path)

                # If we could resolve the entire path, return success.

                if result[2] == True:
                    return result

                # If we could not resolve the entire path, and we're no more 
                # successful than a prior attempt, we'll just have to return a 
                # partial.

                num_results = len(result[0])
                if num_results in previous_results:
                    return result

                previous_results.append(num_results)

                # Else, we've encountered a component/depth of the path that we 
                # don't currently know about.
# TODO: This is going to be the general area that we'd have to adjust to 
#        support multiple, identical entries. This currently only considers the 
#        first result. We should rewrite this to be recursive in order to make 
#        it easier to keep track of a list of results.
                # The parent is the last one found, or the root if none.
                parent_id = result[0][num_results - 1] \
                                if num_results \
                                else AccountInfo.get_instance().root_id

                # The child will be the first part that was not found.
                child_name = result[1][num_results]

                children = drive_proxy('list_files', parent_id=parent_id, 
                                       query_is_string=child_name)
                
                for child in children:
                    self.register_entry(child)

                filenames_phrase = ', '.join([ candidate.id for candidate
                                                            in children ])
<<<<<<< HEAD

#                self.__log.debug("(%d) candidate children were found: %s",
#                                 len(children), filenames_phrase)
=======
                _logger.debug("(%d) candidate children were found: %s",
                              len(children), filenames_phrase)
>>>>>>> 696174f2

                i += 1

    def __find_path_components(self, path):
        """Given a path, return a list of all Google Drive entries that 
        comprise each component, or as many as can be found. As we've ensured 
        that all sibling filenames are unique, there can not be multiple 
        matches.
        """

        if path[0] == '/':
            path = path[1:]

        if len(path) and path[-1] == '/':
            path = path[:-1]

        if path in self.path_cache:
            return self.path_cache[path]

        with PathRelations.rlock:
<<<<<<< HEAD
#            self.__log.debug("Locating entry information for path [%s].", path)
=======
            _logger.debug("Locating entry information for path [%s].", path)
>>>>>>> 696174f2
            root_id = AccountInfo.get_instance().root_id

            # Ensure that the root node is loaded.
            self.__get_entry_clause_by_id(root_id)

            path_parts = path.split('/')

            entry_ptr = root_id
            parent_id = None
            i = 0
            num_parts = len(path_parts)
            results = [ ]
            while i < num_parts:
                child_filename_to_search_fs = utility. \
                    translate_filename_charset(path_parts[i])

<<<<<<< HEAD
#                self.__log.debug("Checking for part (%d) [%s] under parent "
#                                 "with ID [%s].",
#                                 i, child_filename_to_search_fs, entry_ptr)
=======
                _logger.debug("Checking for part (%d) [%s] under parent "
                              "with ID [%s].",
                              i, child_filename_to_search_fs, entry_ptr)
>>>>>>> 696174f2

                current_clause = self.entry_ll[entry_ptr]
            
                # Search this entry's children for the next filename further down 
                # in the path among this entry's children. Any duplicates should've 
                # already beeen handled as entries were stored. We name the variable 
                # just to emphasize that no ambiguity -as well as- no error will 
                # occur in the traversal process.
                first_matching_child_clause = None
                children = current_clause[2]
            
                # If they just wanted the "" path (root), return the root-ID.
                if path == "":
                    found = [ root_id ]
                else:
                    found = [ child_tuple[1][3] 
                              for child_tuple 
                              in children 
                              if child_tuple[0] == child_filename_to_search_fs ]

                if found:
                    results.append(found[0])
                else:
                    return (results, path_parts, False)

                # Have we traveled far enough into the linked list?
                if (i + 1) >= num_parts:
                    self.path_cache[path] = (results, path_parts, True)
                    final_entry_id = results[-1]
                    self.path_cache_byid[final_entry_id] = path

                    return self.path_cache[path]

                parent_id = entry_ptr
                entry_ptr = found[0]
                i += 1

    def __get_entry_clause_by_id(self, entry_id):
        """We may keep a linked-list of GD entries, but what we have may just 
        be placeholders. This function will make sure the data is actually here.
        """

        with PathRelations.rlock:
            if self.is_cached(entry_id):
                return self.entry_ll[entry_id]

            else:
                cache = EntryCache.get_instance().cache
                normalized_entry = cache.get(entry_id)
                return self.register_entry(normalized_entry)

    def is_cached(self, entry_id, include_placeholders=False):

        return (entry_id in self.entry_ll and (include_placeholders or \
                                               self.entry_ll[entry_id][0]))

class EntryCache(CacheClientBase):
    """Manages our knowledge of file entries."""

    about = AccountInfo.get_instance()

    def __get_entries_to_update(self, requested_entry_id):
        # Get more entries than just what was requested, while we're at it.

        parent_ids = drive_proxy('get_parents_containing_id', 
                                 child_id=requested_entry_id)

<<<<<<< HEAD
#        self.__log.debug("Found (%d) parents.", len(parent_ids))
=======
        _logger.debug("Found (%d) parents.", len(parent_ids))
>>>>>>> 696174f2

        affected_entries = [ requested_entry_id ]
        considered_entries = { }
        max_readahead_entries = Conf.get('max_readahead_entries')
        for parent_id in parent_ids:
<<<<<<< HEAD
#            self.__log.debug("Retrieving children for parent with ID [%s].",
#                             parent_id)
=======
            _logger.debug("Retrieving children for parent with ID [%s].",
                          parent_id)
>>>>>>> 696174f2

            child_ids = drive_proxy('get_children_under_parent_id', 
                                    parent_id=parent_id)

<<<<<<< HEAD
#            self.__log.debug("(%d) children found under parent with ID [%s].",
#                             len(child_ids), parent_id)
=======
            _logger.debug("(%d) children found under parent with ID [%s].",
                          len(child_ids), parent_id)
>>>>>>> 696174f2

            for child_id in child_ids:
                if child_id == requested_entry_id:
                    continue

                # We've already looked into this entry.

                try:
                    considered_entries[child_id]
                    continue
                except:
                    pass

                considered_entries[child_id] = True

                # Is it already cached?

                if self.cache.exists(child_id):
                    continue

                affected_entries.append(child_id)

                if len(affected_entries) >= max_readahead_entries:
                    break

        return affected_entries

    def __do_update_for_missing_entry(self, requested_entry_id):

        # Get the entries to update.

        affected_entries = self.__get_entries_to_update(requested_entry_id)

        # Read the entries, now.

        # TODO: We have to determine when this is called, and either remove it 
        # (if it's not), or find another way to not have to load them 
        # individually.

        retrieved = drive_proxy('get_entries', entry_ids=affected_entries)

        # Update the cache.

        path_relations = PathRelations.get_instance()

        for entry_id, entry in retrieved.iteritems():
            path_relations.register_entry(entry)

<<<<<<< HEAD
#        self.__log.debug("(%d) entries were loaded.", len(retrieved))
=======
        _logger.debug("(%d) entries were loaded.", len(retrieved))
>>>>>>> 696174f2

        return retrieved

    def fault_handler(self, resource_name, requested_entry_id):
        """A requested entry wasn't stored."""

<<<<<<< HEAD
#        self.__log.debug("EntryCache has faulted on entry with ID [%s].",
#                         requested_entry_id)
=======
        _logger.debug("EntryCache has faulted on entry with ID [%s].",
                         requested_entry_id)
>>>>>>> 696174f2

        retrieved = self.__do_update_for_missing_entry(requested_entry_id)

        # Return the requested entry.
        return retrieved[requested_entry_id]

    def cleanup_pretrigger(self, resource_name, entry_id, force):
        """The core entry cache has a clean-up process that will remove old "
        entries. This is called just before any record is removed.
        """

        # Now that the local cache-item has been removed, remove the same from
        # the PathRelations cache.

        path_relations = PathRelations.get_instance()

        if path_relations.is_cached(entry_id):
            path_relations.remove_entry_recursive(entry_id)

    def get_max_cache_age_seconds(self):
        return Conf.get('cache_entries_max_age')
<|MERGE_RESOLUTION|>--- conflicted
+++ resolved
@@ -278,13 +278,8 @@
 
             entry_id = normalized_entry.id
 
-<<<<<<< HEAD
 #            self.__log.debug("Registering entry with ID [%s] within path-"
 #                             "relations.", entry_id)
-=======
-            _logger.debug("Registering entry with ID [%s] within path-"
-                          "relations.", entry_id)
->>>>>>> 696174f2
 
             if self.is_cached(entry_id, include_placeholders=False):
                 self.remove_entry_recursive(entry_id, True)
@@ -363,47 +358,28 @@
         return entry_clause
 
     def __load_all_children(self, parent_id):
-<<<<<<< HEAD
 #        self.__log.debug("Loading children under parent with ID [%s].",
 #                         parent_id)
-=======
-        _logger.debug("Loading children under parent with ID [%s].",
-                      parent_id)
->>>>>>> 696174f2
 
         with PathRelations.rlock:
             children = drive_proxy('list_files', parent_id=parent_id)
 
             child_ids = [ ]
             if children:
-<<<<<<< HEAD
 #                self.__log.debug("(%d) children returned and will be "
 #                                 "registered.", len(children))
-=======
-                _logger.debug("(%d) children returned and will be "
-                              "registered.", len(children))
->>>>>>> 696174f2
 
                 for child in children:
                         self.register_entry(child)
 
-<<<<<<< HEAD
 #                self.__log.debug("Looking up parent with ID [%s] for all-"
 #                                 "children update.", parent_id)
-=======
-                _logger.debug("Looking up parent with ID [%s] for all-"
-                              "children update.", parent_id)
->>>>>>> 696174f2
 
                 parent_clause = self.__get_entry_clause_by_id(parent_id)
 
                 parent_clause[4] = True
 
-<<<<<<< HEAD
 #                self.__log.debug("All children have been loaded.")
-=======
-                _logger.debug("All children have been loaded.")
->>>>>>> 696174f2
 
         return children
 
@@ -412,11 +388,7 @@
         entry-ID.
         """
 
-<<<<<<< HEAD
 #        self.__log.debug("Getting children under entry with ID [%s].",entry_id)
-=======
-        _logger.debug("Getting children under entry with ID [%s].", entry_id)
->>>>>>> 696174f2
 
         with PathRelations.rlock:
             entry_clause = self.__get_entry_clause_by_id(entry_id)
@@ -437,13 +409,8 @@
                 _logger.error(message)
                 raise Exception(message)
 
-<<<<<<< HEAD
 #            self.__log.debug("(%d) children found.",
 #                             len(entry_clause[CLAUSE_CHILDREN]))
-=======
-            _logger.debug("(%d) children found.",
-                          len(entry_clause[CLAUSE_CHILDREN]))
->>>>>>> 696174f2
 
             return entry_clause[CLAUSE_CHILDREN]
 
@@ -459,11 +426,7 @@
 
     def get_clause_from_path(self, filepath):
 
-<<<<<<< HEAD
 #        self.__log.debug("Getting clause for path [%s].", filepath)
-=======
-        _logger.debug("Getting clause for path [%s].", filepath)
->>>>>>> 696174f2
 
         with PathRelations.rlock:
             path_results = self.find_path_components_goandget(filepath)
@@ -473,11 +436,7 @@
                 return None
 
             entry_id = path_results[0][-1]
-<<<<<<< HEAD
 #            self.__log.debug("Found entry with ID [%s].", entry_id)
-=======
-            _logger.debug("Found entry with ID [%s].", entry_id)
->>>>>>> 696174f2
 
             # Make sure the entry is more than a placeholder.
             self.__get_entry_clause_by_id(entry_id)
@@ -494,13 +453,8 @@
             previous_results = []
             i = 0
             while 1:
-<<<<<<< HEAD
 #                self.__log.debug("Attempting to find path-components (go and "
 #                                 "get) for path [%s].  CYCLE= (%d)", path, i)
-=======
-                _logger.debug("Attempting to find path-components (go and "
-                              "get) for path [%s].  CYCLE= (%d)", path, i)
->>>>>>> 696174f2
 
                 # See how many components can be found in our current cache.
 
@@ -543,14 +497,8 @@
 
                 filenames_phrase = ', '.join([ candidate.id for candidate
                                                             in children ])
-<<<<<<< HEAD
-
 #                self.__log.debug("(%d) candidate children were found: %s",
 #                                 len(children), filenames_phrase)
-=======
-                _logger.debug("(%d) candidate children were found: %s",
-                              len(children), filenames_phrase)
->>>>>>> 696174f2
 
                 i += 1
 
@@ -571,11 +519,8 @@
             return self.path_cache[path]
 
         with PathRelations.rlock:
-<<<<<<< HEAD
 #            self.__log.debug("Locating entry information for path [%s].", path)
-=======
-            _logger.debug("Locating entry information for path [%s].", path)
->>>>>>> 696174f2
+
             root_id = AccountInfo.get_instance().root_id
 
             # Ensure that the root node is loaded.
@@ -592,15 +537,9 @@
                 child_filename_to_search_fs = utility. \
                     translate_filename_charset(path_parts[i])
 
-<<<<<<< HEAD
 #                self.__log.debug("Checking for part (%d) [%s] under parent "
 #                                 "with ID [%s].",
 #                                 i, child_filename_to_search_fs, entry_ptr)
-=======
-                _logger.debug("Checking for part (%d) [%s] under parent "
-                              "with ID [%s].",
-                              i, child_filename_to_search_fs, entry_ptr)
->>>>>>> 696174f2
 
                 current_clause = self.entry_ll[entry_ptr]
             
@@ -668,34 +607,20 @@
         parent_ids = drive_proxy('get_parents_containing_id', 
                                  child_id=requested_entry_id)
 
-<<<<<<< HEAD
 #        self.__log.debug("Found (%d) parents.", len(parent_ids))
-=======
-        _logger.debug("Found (%d) parents.", len(parent_ids))
->>>>>>> 696174f2
 
         affected_entries = [ requested_entry_id ]
         considered_entries = { }
         max_readahead_entries = Conf.get('max_readahead_entries')
         for parent_id in parent_ids:
-<<<<<<< HEAD
 #            self.__log.debug("Retrieving children for parent with ID [%s].",
 #                             parent_id)
-=======
-            _logger.debug("Retrieving children for parent with ID [%s].",
-                          parent_id)
->>>>>>> 696174f2
 
             child_ids = drive_proxy('get_children_under_parent_id', 
                                     parent_id=parent_id)
 
-<<<<<<< HEAD
 #            self.__log.debug("(%d) children found under parent with ID [%s].",
 #                             len(child_ids), parent_id)
-=======
-            _logger.debug("(%d) children found under parent with ID [%s].",
-                          len(child_ids), parent_id)
->>>>>>> 696174f2
 
             for child_id in child_ids:
                 if child_id == requested_entry_id:
@@ -744,24 +669,15 @@
         for entry_id, entry in retrieved.iteritems():
             path_relations.register_entry(entry)
 
-<<<<<<< HEAD
 #        self.__log.debug("(%d) entries were loaded.", len(retrieved))
-=======
-        _logger.debug("(%d) entries were loaded.", len(retrieved))
->>>>>>> 696174f2
 
         return retrieved
 
     def fault_handler(self, resource_name, requested_entry_id):
         """A requested entry wasn't stored."""
 
-<<<<<<< HEAD
 #        self.__log.debug("EntryCache has faulted on entry with ID [%s].",
 #                         requested_entry_id)
-=======
-        _logger.debug("EntryCache has faulted on entry with ID [%s].",
-                         requested_entry_id)
->>>>>>> 696174f2
 
         retrieved = self.__do_update_for_missing_entry(requested_entry_id)
 
