import logging

import gdrivefs.report

from datetime import datetime

from collections import OrderedDict
from threading import Timer
from gdrivefs.timer import Timers
from gdrivefs.conf import Conf

from gdrivefs.cache.cache_registry import CacheRegistry, CacheFault

_logger = logging.getLogger(__name__)


_logger = logging.getLogger(__name__)


class CacheAgent(object):
    """A particular namespace within the cache."""

    registry        = None
    resource_name   = None
    max_age         = None

    fault_handler       = None
    cleanup_pretrigger  = None

    report              = None
    report_source_name  = None

    def __init__(self, resource_name, max_age, fault_handler=None, 
                 cleanup_pretrigger=None):
        _logger.debug("CacheAgent(%s,%s,%s,%s)" % (resource_name, max_age, 
                                                   type(fault_handler), 
                                                   cleanup_pretrigger))

        self.registry = CacheRegistry.get_instance(resource_name)
        self.resource_name = resource_name
        self.max_age = max_age

        self.fault_handler = fault_handler
        self.cleanup_pretrigger = cleanup_pretrigger

<<<<<<< HEAD
#        self.report = Report.get_instance()
#        self.report_source_name = ("cache-%s" % (self.resource_name))
=======
        self.report = gdrivefs.report.get_report_instance()
        self.report_source_name = ("cache-%s" % (self.resource_name))
>>>>>>> 696174f2

        # Run a clean-up cycle to get it scheduled.
#        self.__cleanup_check()

# TODO(dustin): Currently disabled. The system doesn't rely on it, and it's 
#               just another thread that unnecessarily runs, and trips up our 
#               ability to test individual components in simple isolation. It
#               needs to be refactored.
#
#               We'd like to either refactor into a multiprocessing worker, or
#               just send to statsd (which would be kindof cool).
#        self.__post_status()

    def __del__(self):

#        if self.report.is_source(self.report_source_name):
#            self.report.remove_all_values(self.report_source_name)
        pass

    def __post_status(self):
        """Send the current status to our reporting tool."""

        num_values = self.registry.count(self.resource_name)

        self.report.set_values(self.report_source_name, 'count', 
                               num_values)

        status_post_interval_s = Conf.get('cache_status_post_frequency_s')
        status_timer = Timer(status_post_interval_s, self.__post_status)

        Timers.get_instance().register_timer('status', status_timer)

    def __cleanup_check(self):
        """Scan the current cache and determine items old-enough to be 
        removed.
        """

        _logger.debug("Doing clean-up for cache resource with name [%s]." % 
                      (self.resource_name))

        cache_dict = self.registry.list_raw(self.resource_name)

        total_keys = [ (key, value_tuple[1]) for key, value_tuple \
                            in cache_dict.iteritems() ]

        cleanup_keys = [ key for key, value_tuple \
                            in cache_dict.iteritems() \
                            if (datetime.now() - value_tuple[1]).seconds > \
                                    self.max_age ]

        _logger.info("Found (%d) entries to clean-up from entry-cache." % 
                     (len(cleanup_keys)))

        if cleanup_keys:
            for key in cleanup_keys:
                _logger.debug("Cache entry [%s] under resource-name [%s] "
                              "will be cleaned-up." % 
                              (key, self.resource_name))

                if self.exists(key, no_fault_check=True) == False:
                    _logger.debug("Entry with ID [%s] has already been "
                                  "cleaned-up." % (key))
                else:
                    self.remove(key)

            _logger.debug("Scheduled clean-up complete.")

        cleanup_interval_s = Conf.get('cache_cleanup_check_frequency_s')
        cleanup_timer = Timer(cleanup_interval_s, self.__cleanup_check)

        Timers.get_instance().register_timer('cleanup', cleanup_timer)

    def set(self, key, value):
        _logger.debug("CacheAgent.set(%s,%s)" % (key, value))

        return self.registry.set(self.resource_name, key, value)

    def remove(self, key):
        _logger.debug("CacheAgent.remove(%s)" % (key))

        return self.registry.remove(self.resource_name, 
                                    key, 
                                    cleanup_pretrigger=self.cleanup_pretrigger)

    def get(self, key, handle_fault = None):

        if handle_fault == None:
            handle_fault = True

        _logger.debug("CacheAgent.get(%s)" % (key))

        try:
            result = self.registry.get(self.resource_name, 
                                       key, 
                                       max_age=self.max_age, 
                                       cleanup_pretrigger=self.cleanup_pretrigger)
        except CacheFault:
            _logger.debug("There was a cache-miss while requesting item with "
                          "ID (key).")

            if self.fault_handler == None or not handle_fault:
                raise

            result = self.fault_handler(self.resource_name, key)
            if result is None:
                raise

        return result

    def exists(self, key, no_fault_check=False):
        _logger.debug("CacheAgent.exists(%s)" % (key))

        return self.registry.exists(self.resource_name, key, 
                                    max_age=self.max_age,
                                    cleanup_pretrigger=self.cleanup_pretrigger,
                                    no_fault_check=no_fault_check)

    def __getitem__(self, key):
        return self.get(key)

    def __setitem__(self, key, value):
        return self.set(key, value)

    def __delitem__(self, key):
        return self.remove(key)
<|MERGE_RESOLUTION|>--- conflicted
+++ resolved
@@ -43,13 +43,8 @@
         self.fault_handler = fault_handler
         self.cleanup_pretrigger = cleanup_pretrigger
 
-<<<<<<< HEAD
 #        self.report = Report.get_instance()
 #        self.report_source_name = ("cache-%s" % (self.resource_name))
-=======
-        self.report = gdrivefs.report.get_report_instance()
-        self.report_source_name = ("cache-%s" % (self.resource_name))
->>>>>>> 696174f2
 
         # Run a clean-up cycle to get it scheduled.
 #        self.__cleanup_check()
