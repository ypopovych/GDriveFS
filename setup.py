--- conflicted
+++ resolved
@@ -1,12 +1,7 @@
 #!/usr/bin/env python2.7
 
-<<<<<<< HEAD
-import setuptools
-import os.path
-=======
 import os.path
 import setuptools
->>>>>>> 696174f2
 
 import gdrivefs
 
@@ -16,34 +11,13 @@
       long_description = f.read()
 
 with open(os.path.join(_APP_PATH, 'resources', 'requirements.txt')) as f:
-<<<<<<< HEAD
-      install_requires = list(map(lambda s: s.strip(), f.readlines()))
-
-classifiers = [
-    'Topic :: System :: Filesystems',
-    'Development Status :: 4 - Beta',
-    'Environment :: Console',
-    'Intended Audience :: End Users/Desktop',
-    'Intended Audience :: System Administrators',
-    'License :: OSI Approved :: BSD License',
-    'Natural Language :: English',
-    'Operating System :: POSIX',
-    'Programming Language :: Python',
-    'Topic :: Internet',
-    'Topic :: Utilities',
-]
-=======
       install_requires = [s.strip() for s in f.readlines()]
->>>>>>> 696174f2
 
 setuptools.setup(
     name='gdrivefs',
     version=gdrivefs.__version__,
     description="A complete FUSE adapter for Google Drive.",
     long_description=long_description,
-<<<<<<< HEAD
-    classifiers=classifiers,
-=======
     classifiers=[
         'Topic :: System :: Filesystems',
         'Development Status :: 4 - Beta',
@@ -57,22 +31,11 @@
         'Topic :: Internet',
         'Topic :: Utilities'
     ],
->>>>>>> 696174f2
     keywords='google-drive google drive fuse filesystem',
     author='Dustin Oprea',
     author_email='myselfasunder@gmail.com',
     url='https://github.com/dsoprea/GDriveFS',
     license='GPL 2',
-<<<<<<< HEAD
-    packages=setuptools.find_packages(exclude=['dev','tests']),
-    include_package_data=True,
-    zip_safe=False,
-    install_requires=install_requires,
-    scripts=['gdrivefs/resources/scripts/gdfs',
-             'gdrivefs/resources/scripts/gdfstool',
-             'gdrivefs/resources/scripts/gdfsdumpentry'],
-)
-=======
     packages=['gdrivefs'],
     include_package_data=True,
     package_data={
@@ -88,5 +51,4 @@
         'gdrivefs/resources/scripts/gdfstool',
         'gdrivefs/resources/scripts/gdfsdumpentry',
     ],
-)
->>>>>>> 696174f2
+)