--- conflicted
+++ resolved
@@ -10,47 +10,6 @@
 with open(os.path.join(_APP_PATH, 'resources', 'README.rst')) as f:
       long_description = f.read()
 
-<<<<<<< HEAD
-setup(name='gdrivefs',
-      version=versioneer.get_version(),
-      description="A complete FUSE adapter for Google Drive.",
-      long_description=long_description,
-      classifiers=['Topic :: System :: Filesystems',
-                   'Development Status :: 4 - Beta',
-                   'Environment :: Console',
-                   'Intended Audience :: End Users/Desktop',
-                   'Intended Audience :: System Administrators',
-                   'License :: OSI Approved :: BSD License',
-                   'Natural Language :: English',
-                   'Operating System :: POSIX',
-                   'Programming Language :: Python',
-                   'Topic :: Internet',
-                   'Topic :: Utilities'],
-      keywords='google-drive google drive fuse filesystem',
-      author='Dustin Oprea',
-      author_email='myselfasunder@gmail.com',
-      url='https://github.com/dsoprea/GDriveFS',
-      license='GPL 2',
-      packages=find_packages(exclude=['dev','tests']),
-      include_package_data=True,
-      zip_safe=False,
-      install_requires=[
-        'google_appengine',
-# TODO: There's an issue when this is listed as a requirement here. It can be 
-#       installed separately, easily. The repository version is old, anyways.
-#       We advise that people download and install it manually.
-#        'google_api_python_client',
-        'httplib2',
-        'python-dateutil',
-        'fusepy',
-        'gipc',
-      ],
-      cmdclass=versioneer.get_cmdclass(),
-      scripts=['tools/gdfs',
-               'tools/gdfstool',
-               'tools/gdfsuninstall'],
-      )
-=======
 with open(os.path.join(_APP_PATH, 'resources', 'requirements.txt')) as f:
       install_requires = list(map(lambda s: s.strip(), f.readlines()))
 
@@ -87,4 +46,3 @@
              'gdrivefs/resources/scripts/gdfstool',
              'gdrivefs/resources/scripts/gdfsdumpentry'],
 )
->>>>>>> 480910e4
